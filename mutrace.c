--- conflicted
+++ resolved
@@ -103,26 +103,25 @@
         unsigned n_owner_changed;
         unsigned n_contended;
 
-        uint64_t nsec_timestamp;
-
         uint64_t nsec_locked_total;
         uint64_t nsec_locked_max;
-<<<<<<< HEAD
-        uint64_t nsec_blocked_total;
-        uint64_t nsec_blocked_max;
-=======
-
-        uint64_t nsec_contended_total; /* mutexes only */
+
+        uint64_t nsec_contended_total;
+        uint64_t nsec_contended_max;
+
+#define RW_CONTENTION_TRACKING 0
+#if RW_CONTENTION_TRACKING
+        /* TODO: integrate separate r/w contention tracking */
         uint64_t nsec_read_contended_total; /* rwlocks only */
+        uint64_t nsec_read_contended_max; /* rwlocks only */
         uint64_t nsec_write_contended_total; /* rwlocks only */
+        uint64_t nsec_write_contended_max; /* rwlocks only */
+#endif
 
         uint64_t nsec_timestamp;
         struct stacktrace_info stacktrace;
->>>>>>> 59008a17
 
         unsigned id;
-
-        struct stacktrace_info stacktrace;
 
         struct mutex_info *next;
 
@@ -529,15 +528,37 @@
         else if (a->n_contended < b->n_contended)
                 return 1;
 
-        if (a->nsec_blocked_max > b->nsec_blocked_max)
+        if (a->nsec_contended_max > b->nsec_contended_max)
                 return -1;
-        else if (a->nsec_blocked_max < b->nsec_blocked_max)
+        else if (a->nsec_contended_max < b->nsec_contended_max)
                 return 1;
 
-        if (a->nsec_blocked_total > b->nsec_blocked_total)
+        if (a->nsec_contended_total > b->nsec_contended_total)
                 return -1;
-        else if (a->nsec_blocked_total < b->nsec_blocked_total)
+        else if (a->nsec_contended_total < b->nsec_contended_total)
                 return 1;
+
+#if RW_CONTENTION_TRACKING
+        if (a->nsec_read_contended_max > b->nsec_read_contended_max)
+                return -1;
+        else if (a->nsec_read_contended_max < b->nsec_read_contended_max)
+                return 1;
+
+        if (a->nsec_read_contended_total > b->nsec_read_contended_total)
+                return -1;
+        else if (a->nsec_read_contended_total < b->nsec_read_contended_total)
+                return 1;
+
+        if (a->nsec_write_contended_max > b->nsec_write_contended_max)
+                return -1;
+        else if (a->nsec_write_contended_max < b->nsec_write_contended_max)
+                return 1;
+
+        if (a->nsec_write_contended_total > b->nsec_write_contended_total)
+                return -1;
+        else if (a->nsec_write_contended_total < b->nsec_write_contended_total)
+                return 1;
+#endif
 
         if (a->n_owner_changed > b->n_owner_changed)
                 return -1;
@@ -676,27 +697,18 @@
                 return false;
 
         fprintf(stderr,
-<<<<<<< HEAD
                 "%8u %8u %8u %8u %12.3f %12.3f %12.3f %12.3f %12.3f %12.3f %c%c%c%c%c%c\n",
-=======
-                "%8u %8u %8u %8u %13.3f %12.3f %12.3f %c%c%c%c%c%c\n",
->>>>>>> 59008a17
                 mi->id,
                 mi->n_locked,
                 mi->n_owner_changed,
                 mi->n_contended,
-                (double) mi->nsec_contended_total / 1000000.0,
                 (double) mi->nsec_locked_total / 1000000.0,
                 (double) mi->nsec_locked_total / mi->n_locked / 1000000.0,
-<<<<<<< HEAD
                 (double) mi->nsec_locked_max / 1000000.0,
-                (double) mi->nsec_blocked_total / 1000000.0,
-                (double) mi->nsec_blocked_total / mi->n_locked / 1000000.0,
-                (double) mi->nsec_blocked_max / 1000000.0,
+                (double) mi->nsec_contended_total / 1000000.0,
+                (double) mi->nsec_contended_total / mi->n_locked / 1000000.0,
+                (double) mi->nsec_contended_max / 1000000.0,
                 mi->mutex ? 'M' : mi->rwlock ? 'W' : 'I',
-=======
-                mi->mutex ? 'M' : 'W',
->>>>>>> 59008a17
                 mi->broken ? '!' : (mi->dead ? 'x' : '-'),
                 track_rt ? (mi->realtime ? 'R' : '-') : '.',
                 mi->mutex ? mutex_type_name(mi->type) : '.',
@@ -764,11 +776,7 @@
                         "\n"
                         "mutrace: Showing %u most contended mutexes:\n"
                         "\n"
-<<<<<<< HEAD
-                        " Mutex #   Locked  Changed    Cont. tot.Time[ms] avg.Time[ms] max.Time[ms] tot.Blkd[ms] avg.Blkd[ms] max.Blkd[ms]  Flags\n",
-=======
-                        " Mutex #   Locked  Changed    Cont. cont.Time[ms] tot.Time[ms] avg.Time[ms] Flags\n",
->>>>>>> 59008a17
+                        " Mutex #   Locked  Changed    Cont. tot.Time[ms] avg.Time[ms] max.Time[ms] tot.Cont[ms] avg.Cont[ms] max.Cont[ms]  Flags\n",
                         m);
 
                 for (i = 0, m = 0; i < n && (show_n_max <= 0 || m < show_n_max); i++)
@@ -777,7 +785,6 @@
 
                 if (i < n)
                         fprintf(stderr,
-<<<<<<< HEAD
                                 "     ...      ...      ...      ...          ...          ...          ...          ...          ...          ... ||||||\n");
                 else
                         fprintf(stderr,
@@ -791,21 +798,6 @@
                         "      Mutex Type:                                                         r = RECURSIVE, e = ERRORCHECK, a = ADAPTIVE /|\n"
                         "  Mutex Protocol:                                                                             i = INHERIT, p = PROTECT /\n"
                         "     RWLock Kind: r = PREFER_READER, w = PREFER_WRITER, W = PREFER_WRITER_NONREC \n");
-=======
-                                "     ...      ...      ...      ...           ...          ...          ... ||||||\n");
-                else
-                        fprintf(stderr,
-                                "                                                                            ||||||\n");
-
-                fprintf(stderr,
-                        "                                                                            /|||||\n"
-                        "          Object:                                      M = Mutex, W = RWLock /||||\n"
-                        "           State:                                  x = dead, ! = inconsistent /|||\n"
-                        "             Use:                                  R = used in realtime thread /||\n"
-                        "      Mutex Type:                   r = RECURSIVE, e = ERRORCHECK, a = ADAPTIVE /|\n"
-                        "  Mutex Protocol:                                       i = INHERIT, p = PROTECT /\n"
-                        "     RWLock Kind:  r = PREFER_READER, w = PREFER_WRITER, W = PREFER_WRITER_NONREC \n");
->>>>>>> 59008a17
 
                 if (!track_rt)
                         fprintf(stderr,
@@ -1163,15 +1155,9 @@
         return real_pthread_mutex_destroy(mutex);
 }
 
-<<<<<<< HEAD
 static void update_blocking_counts(struct mutex_info *mi, const char *blockee_stacktrace) {
         struct detailed_info *blockee_callpoint;
         struct thread_info *blocker_ti;
-=======
-static void mutex_lock(pthread_mutex_t *mutex, bool busy, uint64_t nsec_contended) {
-        struct mutex_info *mi;
-        pid_t tid;
->>>>>>> 59008a17
 
         blocker_ti = mi->holder_details;
 
@@ -1191,14 +1177,13 @@
         blockee_callpoint->n_blockee++;
 }
 
-static void generic_lock(struct mutex_info *mi, bool busy, uint64_t nsec_blocked, bool do_details) {
+static void generic_lock(struct mutex_info *mi, bool busy, uint64_t nsec_contended, bool do_details) {
         struct thread_info *this_ti;
         pid_t tid;
 
         mi->n_lock_level++;
         mi->n_locked++;
 
-<<<<<<< HEAD
         tid = _gettid();
 
         this_ti = calloc(1, sizeof(struct thread_info));
@@ -1209,17 +1194,13 @@
             this_ti->stacktrace = generate_stacktrace();
         }
 
-=======
->>>>>>> 59008a17
         if (busy) {
                 mi->n_contended++;
+
                 mi->nsec_contended_total += nsec_contended;
-        }
-
-                mi->nsec_blocked_total += nsec_blocked;
-
-                if (nsec_blocked > mi->nsec_blocked_max)
-                        mi->nsec_blocked_max = nsec_blocked;
+
+                if (nsec_contended > mi->nsec_contended_max)
+                        mi->nsec_contended_max = nsec_contended;
 
                 if (mi->detailed_tracking) {
                         update_blocking_counts(mi, this_ti->stacktrace);
@@ -1264,7 +1245,7 @@
                 mi->realtime = true;
 }
 
-static void mutex_lock(pthread_mutex_t *mutex, bool busy, uint64_t nsec_blocked) {
+static void mutex_lock(pthread_mutex_t *mutex, bool busy, uint64_t nsec_contended) {
         struct mutex_info *mi;
 
         if (UNLIKELY(!initialized || recursive))
@@ -1281,7 +1262,7 @@
                         DEBUG_TRAP;
         }
 
-        generic_lock(mi, busy, nsec_blocked, detail_contentious_mutexes);
+        generic_lock(mi, busy, nsec_contended, detail_contentious_mutexes);
 
         mutex_info_release(mutex);
         recursive = false;
@@ -1290,11 +1271,7 @@
 int pthread_mutex_lock(pthread_mutex_t *mutex) {
         int r;
         bool busy;
-<<<<<<< HEAD
-        uint64_t nsec_blocked = 0;
-=======
         uint64_t wait_time = 0;
->>>>>>> 59008a17
 
         if (UNLIKELY(!initialized && recursive)) {
                 /* During the initialization phase we might be called
@@ -1315,40 +1292,24 @@
                 return r;
 
         if (UNLIKELY((busy = (r == EBUSY)))) {
-<<<<<<< HEAD
-                uint64_t nsec_ts = nsec_now();
+                uint64_t start_time = nsec_now();
 
                 r = real_pthread_mutex_lock(mutex);
 
-                nsec_blocked = nsec_now() - nsec_ts;
-=======
-                uint64_t start_time = nsec_now();
-
-                r = real_pthread_mutex_lock(mutex);
-
                 wait_time = nsec_now() - start_time;
->>>>>>> 59008a17
 
                 if (UNLIKELY(r != 0))
                         return r;
         }
 
-<<<<<<< HEAD
-        mutex_lock(mutex, busy, nsec_blocked);
-=======
         mutex_lock(mutex, busy, wait_time);
->>>>>>> 59008a17
         return r;
 }
 
 int pthread_mutex_timedlock(pthread_mutex_t *mutex, const struct timespec *abstime) {
         int r;
         bool busy;
-<<<<<<< HEAD
-        uint64_t nsec_blocked = 0;
-=======
         uint64_t wait_time = 0;
->>>>>>> 59008a17
 
         if (UNLIKELY(!initialized && recursive)) {
                 assert(!threads_existing);
@@ -1362,19 +1323,11 @@
                 return r;
 
         if (UNLIKELY((busy = (r == EBUSY)))) {
-<<<<<<< HEAD
-                uint64_t nsec_ts = nsec_now();
+                uint64_t start_time = nsec_now();
 
                 r = real_pthread_mutex_timedlock(mutex, abstime);
 
-                nsec_blocked = nsec_now() - nsec_ts;
-=======
-                uint64_t start_time = nsec_now();
-
-                r = real_pthread_mutex_timedlock(mutex, abstime);
-
                 wait_time = nsec_now() - start_time;
->>>>>>> 59008a17
 
                 if (UNLIKELY(r == ETIMEDOUT))
                         busy = true;
@@ -1382,11 +1335,7 @@
                         return r;
         }
 
-<<<<<<< HEAD
-        mutex_lock(mutex, busy, nsec_blocked);
-=======
         mutex_lock(mutex, busy, wait_time);
->>>>>>> 59008a17
         return r;
 }
 
@@ -1693,11 +1642,7 @@
         return real_pthread_rwlock_destroy(rwlock);
 }
 
-<<<<<<< HEAD
-static void rwlock_lock(pthread_rwlock_t *rwlock, bool for_write, bool busy, uint64_t nsec_blocked) {
-=======
 static void rwlock_lock(pthread_rwlock_t *rwlock, bool for_write, bool busy, uint64_t nsec_contended) {
->>>>>>> 59008a17
         struct mutex_info *mi;
 
         if (UNLIKELY(!initialized || recursive))
@@ -1714,34 +1659,7 @@
                         DEBUG_TRAP;
         }
 
-<<<<<<< HEAD
-        generic_lock(mi, busy, nsec_blocked, detail_contentious_rwlocks);
-=======
-        mi->n_lock_level++;
-        mi->n_locked++;
-
-        if (busy) {
-                mi->n_contended++;
-
-                if (for_write)
-                        mi->nsec_write_contended_total += nsec_contended;
-                else
-                        mi->nsec_read_contended_total += nsec_contended;
-        }
-
-        tid = _gettid();
-        if (mi->last_owner != tid) {
-                if (mi->last_owner != 0)
-                        mi->n_owner_changed++;
-
-                mi->last_owner = tid;
-        }
-
-        if (track_rt && !mi->realtime && is_realtime())
-                mi->realtime = true;
-
-        mi->nsec_timestamp = nsec_now();
->>>>>>> 59008a17
+        generic_lock(mi, busy, nsec_contended, detail_contentious_rwlocks);
 
         rwlock_info_release(rwlock);
         recursive = false;
@@ -1750,11 +1668,7 @@
 int pthread_rwlock_rdlock(pthread_rwlock_t *rwlock) {
         int r;
         bool busy;
-<<<<<<< HEAD
-        uint64_t nsec_blocked = 0;
-=======
         uint64_t wait_time = 0;
->>>>>>> 59008a17
 
         if (UNLIKELY(!initialized && recursive)) {
                 assert(!threads_existing);
@@ -1768,19 +1682,11 @@
                 return r;
 
         if (UNLIKELY((busy = (r == EBUSY)))) {
-<<<<<<< HEAD
-                uint64_t nsec_ts = nsec_now();
+                uint64_t start_time = nsec_now();
 
                 r = real_pthread_rwlock_rdlock(rwlock);
 
-                nsec_blocked = nsec_now() - nsec_ts;
-=======
-                uint64_t start_time = nsec_now();
-
-                r = real_pthread_rwlock_rdlock(rwlock);
-
                 wait_time = nsec_now() - start_time;
->>>>>>> 59008a17
 
                 if (UNLIKELY(r == ETIMEDOUT))
                         busy = true;
@@ -1788,11 +1694,7 @@
                         return r;
         }
 
-<<<<<<< HEAD
-        rwlock_lock(rwlock, false, busy, nsec_blocked);
-=======
         rwlock_lock(rwlock, false, busy, wait_time);
->>>>>>> 59008a17
         return r;
 }
 
@@ -1817,11 +1719,7 @@
 int pthread_rwlock_timedrdlock(pthread_rwlock_t *rwlock, const struct timespec *abstime) {
         int r;
         bool busy;
-<<<<<<< HEAD
-        uint64_t nsec_blocked = 0;
-=======
         uint64_t wait_time = 0;
->>>>>>> 59008a17
 
         if (UNLIKELY(!initialized && recursive)) {
                 assert(!threads_existing);
@@ -1835,19 +1733,11 @@
                 return r;
 
         if (UNLIKELY((busy = (r == EBUSY)))) {
-<<<<<<< HEAD
-                uint64_t nsec_ts = nsec_now();
+                uint64_t start_time = nsec_now();
 
                 r = real_pthread_rwlock_timedrdlock(rwlock, abstime);
 
-                nsec_blocked = nsec_now() - nsec_ts;
-=======
-                uint64_t start_time = nsec_now();
-
-                r = real_pthread_rwlock_timedrdlock(rwlock, abstime);
-
                 wait_time = nsec_now() - start_time;
->>>>>>> 59008a17
 
                 if (UNLIKELY(r == ETIMEDOUT))
                         busy = true;
@@ -1855,22 +1745,14 @@
                         return r;
         }
 
-<<<<<<< HEAD
-        rwlock_lock(rwlock, false, busy, nsec_blocked);
-=======
         rwlock_lock(rwlock, false, busy, wait_time);
->>>>>>> 59008a17
         return r;
 }
 
 int pthread_rwlock_wrlock(pthread_rwlock_t *rwlock) {
         int r;
         bool busy;
-<<<<<<< HEAD
-        uint64_t nsec_blocked = 0;
-=======
         uint64_t wait_time = 0;
->>>>>>> 59008a17
 
         if (UNLIKELY(!initialized && recursive)) {
                 assert(!threads_existing);
@@ -1884,19 +1766,11 @@
                 return r;
 
         if (UNLIKELY((busy = (r == EBUSY)))) {
-<<<<<<< HEAD
-                uint64_t nsec_ts = nsec_now();
+                uint64_t start_time = nsec_now();
 
                 r = real_pthread_rwlock_wrlock(rwlock);
 
-                nsec_blocked = nsec_now() - nsec_ts;
-=======
-                uint64_t start_time = nsec_now();
-
-                r = real_pthread_rwlock_wrlock(rwlock);
-
                 wait_time = nsec_now() - start_time;
->>>>>>> 59008a17
 
                 if (UNLIKELY(r == ETIMEDOUT))
                         busy = true;
@@ -1904,11 +1778,7 @@
                         return r;
         }
 
-<<<<<<< HEAD
-        rwlock_lock(rwlock, true, busy, nsec_blocked);
-=======
         rwlock_lock(rwlock, true, busy, wait_time);
->>>>>>> 59008a17
         return r;
 }
 
@@ -1933,11 +1803,7 @@
 int pthread_rwlock_timedwrlock(pthread_rwlock_t *rwlock, const struct timespec *abstime) {
         int r;
         bool busy;
-<<<<<<< HEAD
-        uint64_t nsec_blocked = 0;
-=======
         uint64_t wait_time = 0;
->>>>>>> 59008a17
 
         if (UNLIKELY(!initialized && recursive)) {
                 assert(!threads_existing);
@@ -1951,19 +1817,11 @@
                 return r;
 
         if (UNLIKELY((busy = (r == EBUSY)))) {
-<<<<<<< HEAD
-                uint64_t nsec_ts = nsec_now();
+                uint64_t start_time = nsec_now();
 
                 r = real_pthread_rwlock_timedwrlock(rwlock, abstime);
 
-                nsec_blocked = nsec_now() - nsec_ts;
-=======
-                uint64_t start_time = nsec_now();
-
-                r = real_pthread_rwlock_timedwrlock(rwlock, abstime);
-
                 wait_time = nsec_now() - start_time;
->>>>>>> 59008a17
 
                 if (UNLIKELY(r == ETIMEDOUT))
                         busy = true;
@@ -1971,11 +1829,7 @@
                         return r;
         }
 
-<<<<<<< HEAD
-        rwlock_lock(rwlock, true, busy, nsec_blocked);
-=======
         rwlock_lock(rwlock, true, busy, wait_time);
->>>>>>> 59008a17
         return r;
 }
 
