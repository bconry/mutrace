--- conflicted
+++ resolved
@@ -63,7 +63,6 @@
 #define LIKELY(x) (__builtin_expect(!!(x),1))
 #define UNLIKELY(x) (__builtin_expect(!!(x),0))
 
-<<<<<<< HEAD
 struct detailed_info {
         char *stacktrace;
 
@@ -78,18 +77,17 @@
         char *stacktrace;
         struct detailed_info *details;
         struct thread_info *next;
-=======
+};
+
 struct stacktrace_info {
         void **frames;
         int nb_frame;
->>>>>>> 9272c871
 };
 
 struct mutex_info {
         pthread_mutex_t *mutex;
         pthread_rwlock_t *rwlock;
         isc_rwlock_t *rwl;
-        char *stacktrace;
 
         int type, protocol, kind;
         bool broken:1;
@@ -109,16 +107,12 @@
 
         uint64_t nsec_locked_total;
         uint64_t nsec_locked_max;
-<<<<<<< HEAD
         uint64_t nsec_blocked_total;
         uint64_t nsec_blocked_max;
-=======
-
-        uint64_t nsec_timestamp;
+
+        unsigned id;
+
         struct stacktrace_info stacktrace;
->>>>>>> 9272c871
-
-        unsigned id;
 
         struct mutex_info *next;
 
@@ -570,11 +564,8 @@
 }
 
 static bool mutex_info_dump(struct mutex_info *mi) {
-<<<<<<< HEAD
+        char *stacktrace_str;
         struct detailed_info *locked_from;
-=======
-        char *stacktrace_str;
->>>>>>> 9272c871
 
         if (!mutex_info_show(mi))
                 return false;
@@ -583,9 +574,9 @@
 
         fprintf(stderr,
                 "\nMutex #%u (0x%p) first referenced by:\n"
-<<<<<<< HEAD
-                "%s", mi->id, mi->mutex ? (void*) mi->mutex : mi->rwlock ? (void*) mi->rwlock : (void*) mi->rwl, mi->stacktrace);
-
+                "%s", mi->id, mi->mutex ? (void*) mi->mutex : mi->rwlock ? (void*) mi->rwlock : (void*) mi->rwl, stacktrace_str);
+
+        free(stacktrace_str);
 
         locked_from = mi->details;
 
@@ -598,11 +589,6 @@
                 locked_from = locked_from->next;
         }
 
-=======
-                "%s", mi->id, mi->mutex ? (void*) mi->mutex : (void*) mi->rwlock, stacktrace_str);
-
-        free(stacktrace_str);
->>>>>>> 9272c871
 
         return true;
 }
