/*-*- Mode: C; c-basic-offset: 8 -*-*/

/***
  This file is part of mutrace.

  Copyright 2009-2017 Lennart Poettering and others

  mutrace is free software: you can redistribute it and/or modify it
  under the terms of the GNU Lesser General Public License as
  published by the Free Software Foundation, either version 3 of the
  License, or (at your option) any later version.

  mutrace is distributed in the hope that it will be useful, but
  WITHOUT ANY WARRANTY; without even the implied warranty of
  MERCHANTABILITY or FITNESS FOR A PARTICULAR PURPOSE. See the GNU
  Lesser General Public License for more details.

  You should have received a copy of the GNU Lesser General Public
  License along with mutrace. If not, see <http://www.gnu.org/licenses/>.
***/

#include "config.h"

#include <pthread.h>
#include <execinfo.h>
#include <stdlib.h>
#include <inttypes.h>
#include <assert.h>
#include <dlfcn.h>
#include <stdbool.h>
#include <errno.h>
#include <string.h>
#include <stdio.h>
#include <sys/types.h>
#include <sys/syscall.h>
#include <unistd.h>
#include <sys/prctl.h>
#include <sched.h>
#include <malloc.h>
#include <signal.h>
#include <math.h>

/*
 * FIXME:
 * these includes ought to be conditional, on at least being detected
 * and maybe also on being requested (if detected)
 */
#include <isc/types.h>
#include <isc/result.h>
#include <isc/rwlock.h>

#if !defined (__linux__) || !defined(__GLIBC__)
#error "This stuff only works on Linux!"
#endif

#ifndef SCHED_RESET_ON_FORK
/* "Your libc lacks the definition of SCHED_RESET_ON_FORK. We'll now
 * define it ourselves, however make sure your kernel is new
 * enough! */
#define SCHED_RESET_ON_FORK 0x40000000
#endif

#if defined(__i386__) || defined(__x86_64__)
#define DEBUG_TRAP __asm__("int $3")
#else
#define DEBUG_TRAP raise(SIGTRAP)
#endif

#define LIKELY(x) (__builtin_expect(!!(x),1))
#define UNLIKELY(x) (__builtin_expect(!!(x),0))

#define FP_NS_PER_MS 1000000.0

struct stacktrace_info {
        void **frames;
        int nb_frame;
        char *as_string;
};

struct location_stats {
        struct stacktrace_info stacktrace;

        unsigned n_blocker;
        unsigned n_blockee;

        struct location_stats *next;
};

struct thread_info {
        pid_t owner;
        struct stacktrace_info stacktrace;
        struct location_stats *locked_from;
        struct thread_info *next;
};

/* Used to keep separate statistics for read-only and read-write locks
 * held on rw-ish things. */
typedef enum {
        WRITE = 0,
        READ = 1,
} LockType;
#define NUM_LOCK_TYPES READ + 1

struct mutex_info {
        pthread_mutex_t *mutex;
        pthread_rwlock_t *rwlock;
        isc_rwlock_t *rwl;

        int type, protocol, kind;
        bool broken:1;
        bool realtime:1;
        bool dead:1;
        bool detailed_tracking:1;
        bool is_rw:1;

        unsigned n_lock_level;
        LockType lock_type;

        pid_t last_owner;

        unsigned n_locked[NUM_LOCK_TYPES];
        unsigned n_contended[NUM_LOCK_TYPES];

        unsigned n_owner_changed;

        uint64_t nsec_locked_total[NUM_LOCK_TYPES];
        uint64_t nsec_locked_max[NUM_LOCK_TYPES];

        uint64_t nsec_contended_total[NUM_LOCK_TYPES];
        uint64_t nsec_contended_max[NUM_LOCK_TYPES];

        uint64_t nsec_timestamp;
        struct stacktrace_info origin_stacktrace;

        unsigned id;

        struct mutex_info *next;

        struct location_stats *locked_from;

        struct thread_info *holder_list;
};

struct cond_info {
        pthread_cond_t *cond;

        bool broken:1;
        bool realtime:1;
        bool dead:1;

        unsigned n_wait_level;
        pthread_mutex_t *mutex;

        unsigned n_wait;
        unsigned n_signal;
        unsigned n_broadcast;

        unsigned n_wait_contended; /* number of wait() calls made while another
                                    * thread is already waiting on the cond */
        unsigned n_signal_contended; /* number of signal() or broadcast() calls
                                      * made while no thread is waiting */

        uint64_t nsec_wait_total;
        uint64_t nsec_wait_max;

        uint64_t nsec_wait_contended_total;
        uint64_t nsec_wait_contended_max;

        uint64_t nsec_timestamp;
        struct stacktrace_info stacktrace;

        unsigned id;

        struct cond_info *next;
};

static unsigned hash_size = 3371; /* probably a good idea to pick a prime here */
#ifndef MUTRACE_DEFAULT_FRAMES_MAX
#   define MUTRACE_DEFAULT_FRAMES_MAX 16
#endif
static unsigned frames_max = MUTRACE_DEFAULT_FRAMES_MAX;
static unsigned frames_memsize = MUTRACE_DEFAULT_FRAMES_MAX * sizeof(void*);

static volatile unsigned n_broken_mutexes = 0;
static volatile unsigned n_broken_conds = 0;

static volatile unsigned n_collisions = 0;
static volatile unsigned n_self_contended = 0;

static unsigned show_n_wait_min = 1;
static unsigned show_n_locked_min = 1;
static unsigned show_n_read_locked_min = 0;
static unsigned show_n_contended_min = 0;
static unsigned show_n_read_contended_min = 0;
static unsigned show_n_owner_changed_min = 2;
static unsigned show_n_max = 10;

static bool raise_trap = false;
static bool track_rt = false;
/* TODO: detail_contentious_* need to be settable from environment variables */
static bool detail_contentious_mutexes = false;
static bool detail_contentious_rwlocks = false;
static bool detail_contentious_isc_rwlocks = false;

static int (*real_pthread_mutex_init)(pthread_mutex_t *mutex, const pthread_mutexattr_t *mutexattr) = NULL;
static int (*real_pthread_mutex_destroy)(pthread_mutex_t *mutex) = NULL;
static int (*real_pthread_mutex_lock)(pthread_mutex_t *mutex) = NULL;
static int (*real_pthread_mutex_trylock)(pthread_mutex_t *mutex) = NULL;
static int (*real_pthread_mutex_timedlock)(pthread_mutex_t *mutex, const struct timespec *abstime) = NULL;
static int (*real_pthread_mutex_unlock)(pthread_mutex_t *mutex) = NULL;
static int (*real_pthread_cond_init)(pthread_cond_t *cond, const pthread_condattr_t *attr) = NULL;
static int (*real_pthread_cond_destroy)(pthread_cond_t *cond) = NULL;
static int (*real_pthread_cond_signal)(pthread_cond_t *cond) = NULL;
static int (*real_pthread_cond_broadcast)(pthread_cond_t *cond) = NULL;
static int (*real_pthread_cond_wait)(pthread_cond_t *cond, pthread_mutex_t *mutex) = NULL;
static int (*real_pthread_cond_timedwait)(pthread_cond_t *cond, pthread_mutex_t *mutex, const struct timespec *abstime) = NULL;

static int (*real_pthread_create)(pthread_t *newthread, const pthread_attr_t *attr, void *(*start_routine) (void *), void *arg) = NULL;

static int (*real_pthread_rwlock_init)(pthread_rwlock_t *rwlock, const pthread_rwlockattr_t *attr) = NULL;
static int (*real_pthread_rwlock_destroy)(pthread_rwlock_t *rwlock) = NULL;
static int (*real_pthread_rwlock_rdlock)(pthread_rwlock_t *rwlock) = NULL;
static int (*real_pthread_rwlock_tryrdlock)(pthread_rwlock_t *rwlock) = NULL;
static int (*real_pthread_rwlock_timedrdlock)(pthread_rwlock_t *rwlock, const struct timespec *abstime) = NULL;
static int (*real_pthread_rwlock_wrlock)(pthread_rwlock_t *rwlock) = NULL;
static int (*real_pthread_rwlock_trywrlock)(pthread_rwlock_t *rwlock) = NULL;
static int (*real_pthread_rwlock_timedwrlock)(pthread_rwlock_t *rwlock, const struct timespec *abstime) = NULL;
static int (*real_pthread_rwlock_unlock)(pthread_rwlock_t *rwlock);

static isc_result_t (*real_isc_rwlock_init)(isc_rwlock_t *rwl, unsigned int read_quota, unsigned int write_quota) = NULL;
static isc_result_t (*real_isc_rwlock_lock)(isc_rwlock_t *rwl, isc_rwlocktype_t type) = NULL;
static isc_result_t (*real_isc_rwlock_trylock)(isc_rwlock_t *rwl, isc_rwlocktype_t type) = NULL;
static isc_result_t (*real_isc_rwlock_unlock)(isc_rwlock_t *rwl, isc_rwlocktype_t type) = NULL;
static isc_result_t (*real_isc_rwlock_tryupgrade)(isc_rwlock_t *rwl) = NULL;
static void (*real_isc_rwlock_downgrade)(isc_rwlock_t *rwl) = NULL;
static void (*real_isc_rwlock_destroy)(isc_rwlock_t *rwl) = NULL;

static void (*real_exit)(int status) __attribute__((noreturn)) = NULL;
static void (*real__exit)(int status) __attribute__((noreturn)) = NULL;
static void (*real__Exit)(int status) __attribute__((noreturn)) = NULL;
static int (*real_backtrace)(void **array, int size) = NULL;
static char **(*real_backtrace_symbols)(void *const *array, int size) = NULL;
static void (*real_backtrace_symbols_fd)(void *const *array, int size, int fd) = NULL;

static struct mutex_info **alive_mutexes = NULL, **dead_mutexes = NULL;
static pthread_mutex_t *mutexes_lock = NULL;

static struct cond_info **alive_conds = NULL, **dead_conds = NULL;
static pthread_mutex_t *conds_lock = NULL;

static __thread bool recursive = false;

static volatile bool initialized = false;
static volatile bool threads_existing = false;

static uint64_t nsec_timestamp_setup;

<<<<<<< HEAD
/* Must be kept in sync with summary_order_details. */
typedef enum {
        ORDER_ID = 0,
        ORDER_N_LOCKED,
        ORDER_N_READ_LOCKED,
        ORDER_N_CONTENDED,
        ORDER_N_READ_CONTENDED,
        ORDER_N_OWNER_CHANGED,
        ORDER_NSEC_LOCKED_TOTAL,
        ORDER_NSEC_LOCKED_MAX,
        ORDER_NSEC_LOCKED_AVG,
        ORDER_NSEC_READ_LOCKED_TOTAL,
        ORDER_NSEC_READ_LOCKED_MAX,
        ORDER_NSEC_READ_LOCKED_AVG,
        ORDER_NSEC_CONTENDED_TOTAL,
        ORDER_NSEC_CONTENDED_MAX,
        ORDER_NSEC_CONTENDED_AVG,
        ORDER_NSEC_READ_CONTENDED_TOTAL,
        ORDER_NSEC_READ_CONTENDED_MAX,
        ORDER_NSEC_READ_CONTENDED_AVG,

        ORDER_INVALID, /* MUST STAY LAST */
} SummaryOrder;

=======
>>>>>>> e23dc421
typedef struct {
        const char *command; /* as passed to --order command line argument */
        const char *ui_string; /* as displayed by show_summary() */
} SummaryOrderDetails;

/* Must be kept in sync with summary_mutex_order_details. */
typedef enum {
        MUTEX_ORDER_ID = 0,
        MUTEX_ORDER_N_LOCKED,
        MUTEX_ORDER_N_READ_LOCKED,
        MUTEX_ORDER_N_CONTENDED,
        MUTEX_ORDER_N_READ_CONTENDED,
        MUTEX_ORDER_N_OWNER_CHANGED,
        MUTEX_ORDER_NSEC_LOCKED_TOTAL,
        MUTEX_ORDER_NSEC_LOCKED_MAX,
        MUTEX_ORDER_NSEC_LOCKED_AVG,
        MUTEX_ORDER_NSEC_READ_LOCKED_TOTAL,
        MUTEX_ORDER_NSEC_READ_LOCKED_MAX,
        MUTEX_ORDER_NSEC_READ_LOCKED_AVG,
        MUTEX_ORDER_NSEC_CONTENDED_TOTAL,
        MUTEX_ORDER_NSEC_CONTENDED_AVG,
        MUTEX_ORDER_NSEC_READ_CONTENDED_TOTAL,
        MUTEX_ORDER_NSEC_READ_CONTENDED_AVG,
} SummaryMutexOrder;
#define MUTEX_ORDER_INVALID MUTEX_ORDER_NSEC_READ_CONTENDED_AVG + 1 /* first invalid order */

/* Must be kept in sync with SummaryMutexOrder. */
static const SummaryOrderDetails summary_mutex_order_details[] = {
        { "id", "mutex number" },
        { "n-locked", "(write) lock count" },
        { "n-read-locked", "(read) lock count" },
        { "n-contended", "(write) contention count" },
        { "n-read-contended", "(read) contention count" },
        { "n-owner-changed", "owner change count" },
        { "nsec-locked-total", "total time (write) locked" },
        { "nsec-locked-max", "maximum time (write) locked" },
        { "nsec-locked-avg", "average time (write) locked" },
        { "nsec-read-locked-total", "total time (read) locked" },
        { "nsec-read-locked-max", "maximum time (read) locked" },
        { "nsec-read-locked-avg", "average time (read) locked" },
        { "nsec-contended-total", "total time (write) contended" },
        { "nsec-contended-max", "maximum time (write) contended" },
        { "nsec-contended-avg", "average time (write) contended" },
        { "nsec-read-contended-total", "total time (read) contended" },
        { "nsec-read-contended-max", "maximum time (read) contended" },
        { "nsec-read-contended-avg", "average time (read) contended" },
};

static SummaryMutexOrder summary_mutex_order = MUTEX_ORDER_N_CONTENDED;

static SummaryMutexOrder summary_mutex_order_from_command(const char *command);

/* Must be kept in sync with summary_cond_order_details. */
typedef enum {
        COND_ORDER_ID = 0,
        COND_ORDER_N_WAIT,
        COND_ORDER_N_SIGNAL,
        COND_ORDER_N_BROADCAST,
        COND_ORDER_N_WAIT_CONTENDED,
        COND_ORDER_N_SIGNAL_CONTENDED,
        COND_ORDER_NSEC_WAIT_TOTAL,
        COND_ORDER_NSEC_WAIT_MAX,
        COND_ORDER_NSEC_WAIT_AVG,
        COND_ORDER_NSEC_WAIT_CONTENDED_TOTAL,
        COND_ORDER_NSEC_WAIT_CONTENDED_MAX,
        COND_ORDER_NSEC_WAIT_CONTENDED_AVG,
} SummaryCondOrder;
#define COND_ORDER_INVALID COND_ORDER_NSEC_WAIT_CONTENDED_AVG + 1 /* first invalid order */

/* Must be kept in sync with SummaryCondOrder. */
static const SummaryOrderDetails summary_cond_order_details[] = {
        { "id", "condition variable number" },
        { "n-wait", "wait count" },
        { "n-signal", "signal count" },
        { "n-broadcast", "broadcast count" },
        { "n-wait-contended", "wait contention count" },
        { "n-signal-contended", "signal contention count" },
        { "nsec-wait-total", "total wait time" },
        { "nsec-wait-max", "maximum wait time" },
        { "nsec-wait-avg", "average wait time" },
        { "nsec-wait-contended-total", "total contended wait time" },
        { "nsec-wait-contended-max", "maximum contended wait time" },
        { "nsec-wait-contended-avg", "average contended wait time" },
};

static SummaryCondOrder summary_cond_order = COND_ORDER_N_WAIT_CONTENDED;

<<<<<<< HEAD
static int parse_env_summary_order(const char *n, unsigned *t);
=======
static SummaryCondOrder summary_cond_order_from_command(const char *command);
>>>>>>> e23dc421

static void setup(void) __attribute ((constructor));
static void shutdown(void) __attribute ((destructor));

/* the struct stactrace_info owns and keeps a pointer to the returned string */
static const char *stacktrace_to_string(struct stacktrace_info stacktrace);

static void sigusr1_cb(int sig);

static pid_t _gettid(void) {
        return (pid_t) syscall(SYS_gettid);
}

static uint64_t nsec_now(void) {
        struct timespec ts;
        int r;

        r = clock_gettime(CLOCK_MONOTONIC, &ts);
        assert(r == 0);

        return
                (uint64_t) ts.tv_sec * 1000000000ULL +
                (uint64_t) ts.tv_nsec;
}

static const char *get_prname(void) {
        static char prname[17];
        int r;

        r = prctl(PR_GET_NAME, prname);
        assert(r == 0);

        prname[16] = 0;

        return prname;
}

static int parse_env_unsigned(const char *n, unsigned *t) {
        const char *e;
        char *x = NULL;
        unsigned long ul;

        if (!(e = getenv(n)))
                return 0;

        errno = 0;
        ul = strtoul(e, &x, 0);
        if (!x || *x || errno != 0)
                return -1;

        *t = (unsigned) ul;

        if ((unsigned long) *t != ul)
                return -1;

        return 0;
}

static int parse_env_summary_order(const char *n, unsigned *t) {
        const char *e;
        unsigned int i;

        if (!(e = getenv(n)))
                return 0;

        for (i = ORDER_ID; i < ORDER_INVALID; i++) {
                if (strcmp(e, summary_order_details[i].command) == 0) {
                        *t = i;
                        return 0;
                }
        }

        return -1;
}

/* Maximum tolerated relative error when comparing doubles */
/* TODO: consider making this settable via an environment variable */
#define MAX_RELATIVE_ERROR 0.001

static bool doubles_equal(double a, double b) {
        /* Make sure we don't divide by zero. */
        if (fpclassify(b) == FP_ZERO)
                return (fpclassify(a) == FP_ZERO);

        return ((a - b) / b <= MAX_RELATIVE_ERROR);
}

#define LOAD_FUNC(name)                                                 \
        do {                                                            \
                *(void**) (&real_##name) = dlsym(RTLD_NEXT, #name);     \
                assert(real_##name);                                    \
        } while (false)

#define LOAD_FUNC_VERSIONED(name, version)                              \
        do {                                                            \
                *(void**) (&real_##name) = dlvsym(RTLD_NEXT, #name, version); \
                assert(real_##name);                                    \
        } while (false)

static void load_functions(void) {
        static volatile bool loaded = false;

        if (LIKELY(loaded))
                return;

        recursive = true;

        /* If someone uses a shared library constructor that is called
         * before ours we might not be initialized yet when the first
         * lock related operation is executed. To deal with this we'll
         * simply call the original implementation and do nothing
         * else, but for that we do need the original function
         * pointers. */

        LOAD_FUNC(pthread_create);

        LOAD_FUNC(pthread_mutex_init);
        LOAD_FUNC(pthread_mutex_destroy);
        LOAD_FUNC(pthread_mutex_lock);
        LOAD_FUNC(pthread_mutex_trylock);
        LOAD_FUNC(pthread_mutex_timedlock);
        LOAD_FUNC(pthread_mutex_unlock);

        /* There's some kind of weird incompatibility problem causing
         * pthread_cond_timedwait() to freeze if we don't ask for this
         * explicit version of these functions */
        LOAD_FUNC_VERSIONED(pthread_cond_wait, "GLIBC_2.3.2");
        LOAD_FUNC_VERSIONED(pthread_cond_timedwait, "GLIBC_2.3.2");

        LOAD_FUNC(pthread_rwlock_init);
        LOAD_FUNC(pthread_rwlock_destroy);
        LOAD_FUNC(pthread_rwlock_rdlock);
        LOAD_FUNC(pthread_rwlock_tryrdlock);
        LOAD_FUNC(pthread_rwlock_timedrdlock);
        LOAD_FUNC(pthread_rwlock_wrlock);
        LOAD_FUNC(pthread_rwlock_trywrlock);
        LOAD_FUNC(pthread_rwlock_timedwrlock);
        LOAD_FUNC(pthread_rwlock_unlock);

<<<<<<< HEAD
        LOAD_FUNC(isc_rwlock_init);
        LOAD_FUNC(isc_rwlock_lock);
        LOAD_FUNC(isc_rwlock_trylock);
        LOAD_FUNC(isc_rwlock_unlock);
        LOAD_FUNC(isc_rwlock_tryupgrade);
        LOAD_FUNC(isc_rwlock_downgrade);
        LOAD_FUNC(isc_rwlock_destroy);
=======
        /* There's some kind of weird incompatibility problem causing
         * pthread_cond_timedwait() to freeze if we don't ask for this
         * explicit version of these functions */
        LOAD_FUNC_VERSIONED(pthread_cond_init, "GLIBC_2.3.2");
        LOAD_FUNC_VERSIONED(pthread_cond_destroy, "GLIBC_2.3.2");
        LOAD_FUNC_VERSIONED(pthread_cond_signal, "GLIBC_2.3.2");
        LOAD_FUNC_VERSIONED(pthread_cond_broadcast, "GLIBC_2.3.2");
        LOAD_FUNC_VERSIONED(pthread_cond_wait, "GLIBC_2.3.2");
        LOAD_FUNC_VERSIONED(pthread_cond_timedwait, "GLIBC_2.3.2");
>>>>>>> e23dc421

        LOAD_FUNC(exit);
        LOAD_FUNC(_exit);
        LOAD_FUNC(_Exit);

        LOAD_FUNC(backtrace);
        LOAD_FUNC(backtrace_symbols);
        LOAD_FUNC(backtrace_symbols_fd);

        loaded = true;
        recursive = false;
}

static void setup(void) {
        struct sigaction sigusr_action;
        pthread_mutex_t *m, *last;
        int r;
        unsigned t;

        load_functions();

        if (LIKELY(initialized))
                return;

        if (!dlsym(NULL, "main"))
                fprintf(stderr,
                        "mutrace: Application appears to be compiled without -rdynamic. It might be a\n"
                        "mutrace: good idea to recompile with -rdynamic enabled since this produces more\n"
                        "mutrace: useful stack traces.\n\n");

#pragma GCC diagnostic push
#pragma GCC diagnostic ignored "-Wdeprecated-declarations"
        if (__malloc_hook) {
#pragma GCC diagnostic pop
                fprintf(stderr,
                        "mutrace: Detected non-glibc memory allocator. Your program uses some\n"
                        "mutrace: alternative memory allocator (jemalloc?) which is not compatible with\n"
                        "mutrace: mutrace. Please rebuild your program with the standard memory\n"
                        "mutrace: allocator or fix mutrace to handle yours correctly.\n");

                /* The reason for this is that jemalloc and other
                 * allocators tend to call pthread_mutex_xxx() from
                 * the allocator. However, we need to call malloc()
                 * ourselves from some mutex operations so this might
                 * create an endless loop eventually overflowing the
                 * stack. glibc's malloc() does locking too but uses
                 * lock routines that do not end up calling
                 * pthread_mutex_xxx(). */

                real_exit(1);
        }

        t = hash_size;
        if (parse_env_unsigned("MUTRACE_HASH_SIZE", &t) < 0 || t == 0)
                fprintf(stderr, "mutrace: WARNING: Failed to parse $MUTRACE_HASH_SIZE.\n");
        else
                hash_size = t;

        t = frames_max;
        if (parse_env_unsigned("MUTRACE_FRAMES", &t) < 0 || t == 0) {
                fprintf(stderr, "mutrace: WARNING: Failed to parse $MUTRACE_FRAMES.\n");
        }
        else {
                frames_max = t;
                frames_memsize = frames_max * sizeof(void*);
        }

        t = show_n_wait_min;
        if (parse_env("MUTRACE_WAIT_MIN", &t) < 0)
                fprintf(stderr, "mutrace: WARNING: Failed to parse $MUTRACE_WAIT_MIN.\n");
        else
                show_n_wait_min = t;

        t = show_n_locked_min;
        if (parse_env_unsigned("MUTRACE_LOCKED_MIN", &t) < 0)
                fprintf(stderr, "mutrace: WARNING: Failed to parse $MUTRACE_LOCKED_MIN.\n");
        else
                show_n_locked_min = t;

        t = show_n_read_locked_min;
        if (parse_env_unsigned("MUTRACE_READ_LOCKED_MIN", &t) < 0)
                fprintf(stderr, "mutrace: WARNING: Failed to parse $MUTRACE_READ_LOCKED_MIN.\n");
        else
                show_n_read_locked_min = t;

        t = show_n_contended_min;
        if (parse_env_unsigned("MUTRACE_CONTENDED_MIN", &t) < 0)
                fprintf(stderr, "mutrace: WARNING: Failed to parse $MUTRACE_CONTENDED_MIN.\n");
        else
                show_n_contended_min = t;

        t = show_n_read_contended_min;
        if (parse_env_unsigned("MUTRACE_READ_CONTENDED_MIN", &t) < 0)
                fprintf(stderr, "mutrace: WARNING: Failed to parse $MUTRACE_READ_CONTENDED_MIN.\n");
        else
                show_n_read_contended_min = t;

        t = show_n_owner_changed_min;
        if (parse_env_unsigned("MUTRACE_OWNER_CHANGED_MIN", &t) < 0)
                fprintf(stderr, "mutrace: WARNING: Failed to parse $MUTRACE_OWNER_CHANGED_MIN.\n");
        else
                show_n_owner_changed_min = t;

        t = show_n_max;
        if (parse_env_unsigned("MUTRACE_MAX", &t) < 0)
                fprintf(stderr, "mutrace: WARNING: Failed to parse $MUTRACE_MAX.\n");
        else
                show_n_max = t;

<<<<<<< HEAD
        t = summary_order;
        if (parse_env_summary_order("MUTRACE_SUMMARY_ORDER", &t) < 0) {
                fprintf(stderr, "mutrace: WARNING: Failed to parse $MUTRACE_SUMMARY_ORDER.\n");
        }
        else {
                summary_order = t;
=======
        s = getenv("MUTRACE_SUMMARY_MUTEX_ORDER");
        if (s != NULL) {
                t = summary_mutex_order_from_command(s);
                if (t == MUTEX_ORDER_INVALID)
                        fprintf(stderr, "mutrace: WARNING: Failed to parse $MUTRACE_SUMMARY_MUTEX_ORDER.\n");
                else
                        summary_mutex_order = t;
        }

        s = getenv("MUTRACE_SUMMARY_COND_ORDER");
        if (s != NULL) {
                t = summary_cond_order_from_command(s);
                if (t == COND_ORDER_INVALID)
                        fprintf(stderr, "mutrace: WARNING: Failed to parse $MUTRACE_SUMMARY_COND_ORDER.\n");
                else
                        summary_cond_order = t;
>>>>>>> e23dc421
        }

        if (getenv("MUTRACE_TRAP"))
                raise_trap = true;

        if (getenv("MUTRACE_TRACK_RT"))
                track_rt = true;

        /* Set up the mutex hash table. */
        alive_mutexes = calloc(hash_size, sizeof(struct mutex_info*));
        assert(alive_mutexes);

        dead_mutexes = calloc(hash_size, sizeof(struct mutex_info*));
        assert(dead_mutexes);

        mutexes_lock = malloc(hash_size * sizeof(pthread_mutex_t));
        assert(mutexes_lock);

        for (m = mutexes_lock, last = mutexes_lock+hash_size; m < last; m++) {
                r = real_pthread_mutex_init(m, NULL);

                assert(r == 0);
        }

        /* Set up the cond hash table. */
        alive_conds = calloc(hash_size, sizeof(struct cond_info*));
        assert(alive_conds);

        dead_conds = calloc(hash_size, sizeof(struct cond_info*));
        assert(dead_conds);

        conds_lock = malloc(hash_size * sizeof(pthread_mutex_t));
        assert(conds_lock);

        for (m = conds_lock, last = conds_lock+hash_size; m < last; m++) {
                r = real_pthread_mutex_init(m, NULL);

                assert(r == 0);
        }

        /* Listen for SIGUSR1 and print out a summary of what's happened so far
         * when we receive it. */
        sigusr_action.sa_handler = sigusr1_cb;
        sigemptyset(&sigusr_action.sa_mask);
        sigusr_action.sa_flags = 0;
        sigaction(SIGUSR1, &sigusr_action, NULL);

        nsec_timestamp_setup = nsec_now();

        initialized = true;

        fprintf(stderr, "mutrace: "PACKAGE_VERSION" successfully initialized for process %s (PID: %lu).\n",
                get_prname(), (unsigned long) getpid());
}

static unsigned long mutex_hash(pthread_mutex_t *mutex) {
        unsigned long u;

        u = (unsigned long) mutex;
        u /= sizeof(void*);

        return u % hash_size;
}

static unsigned long rwlock_hash(pthread_rwlock_t *rwlock) {
        unsigned long u;

        u = (unsigned long) rwlock;
        u /= sizeof(void*);

        return u % hash_size;
}

<<<<<<< HEAD
static unsigned long isc_rwlock_hash(isc_rwlock_t *rwl) {
        unsigned long u;

        u = (unsigned long) rwl;
=======
static unsigned long cond_hash(pthread_cond_t *cond) {
        unsigned long u;

        u = (unsigned long) cond;
>>>>>>> e23dc421
        u /= sizeof(void*);

        return u % hash_size;
}

<<<<<<< HEAD
static void lock_hash_mutex(unsigned u) {
=======
static void lock_hash(pthread_mutex_t *lock_array, unsigned u) {
>>>>>>> e23dc421
        int r;

        r = real_pthread_mutex_trylock(lock_array + u);

        if (UNLIKELY(r == EBUSY)) {
                __sync_fetch_and_add(&n_self_contended, 1);
                r = real_pthread_mutex_lock(lock_array + u);
        }

        assert(r == 0);
}

static void unlock_hash(pthread_mutex_t *lock_array, unsigned u) {
        int r;

        r = real_pthread_mutex_unlock(lock_array + u);
        assert(r == 0);
}

<<<<<<< HEAD
/* the memory pointed to by stacktrace.frames is owned by some caller up the stack */
static struct location_stats *find_locking_location(struct mutex_info *mi, const struct stacktrace_info stacktrace) {
        struct location_stats *candidate, **pcandidate;

        pcandidate = &(mi->locked_from);
        candidate = mi->locked_from;

        while (candidate) {
                if (!memcmp(*(candidate->stacktrace.frames), *(stacktrace.frames), frames_memsize))
                        return candidate;

                pcandidate = &(candidate->next);
                candidate = candidate->next;
        }

        *pcandidate = calloc(1, sizeof(struct location_stats));

        assert(*pcandidate);

        (*pcandidate)->stacktrace.frames = calloc(frames_max, sizeof(void*));

        assert((*pcandidate)->stacktrace.frames);

        memcpy( *((*pcandidate)->stacktrace.frames), *(stacktrace.frames), frames_memsize );
        (*pcandidate)->stacktrace.nb_frame = stacktrace.nb_frame;

        return *pcandidate;
}

static struct thread_info *find_thread(struct mutex_info *mi, pid_t cur_thread) {
        struct thread_info *candidate;

        candidate = mi->holder_list;

        while (candidate) {
                if (candidate->owner == cur_thread)
                        break;

                candidate = candidate->next;
        }

        return candidate;
}

/*
 * Note that mutex_info_compare sorts the data in descending order
 * because that's how we're going to use it
 */
=======
#define lock_hash_mutex(u) lock_hash(mutexes_lock, u)
#define unlock_hash_mutex(u) unlock_hash(mutexes_lock, u)

#define lock_hash_cond(u) lock_hash(conds_lock, u)
#define unlock_hash_cond(u) unlock_hash(conds_lock, u)

#define _ORDER_CASE(TYPE, UCASE, lcase) \
case TYPE##_ORDER_##UCASE: \
        if (a->lcase != b->lcase) \
                return a->lcase - b->lcase; \
        break;
#define _ORDER_CASE_AVG(TYPE, UCASE, lcase, divisor) \
case TYPE##_ORDER_##UCASE: { \
        double a_avg = a->lcase / a->divisor, \
               b_avg = b->lcase / b->divisor; \
        if (!doubles_equal(a_avg, b_avg)) \
                return ((a_avg - b_avg) < 0.0) ? -1 : 1; \
        break; \
}
#define STATIC_ORDER(lcase) \
if (a->lcase != b->lcase) \
        return a->lcase - b->lcase

>>>>>>> e23dc421
static int mutex_info_compare(const void *_a, const void *_b) {
        const struct mutex_info
                *a = *(const struct mutex_info**) _a,
                *b = *(const struct mutex_info**) _b;
        double a_avg, b_avg;

        #define ORDER_COUNT(metric) \
                if (a->metric > b->metric) \
                        return -1; \
                else if (a->metric < b->metric) \
                        return 1;

        #define ORDER_AVG(metric, metric_counter) \
                if (a->metric_counter > 0 && b->metric_counter > 0) { \
                        a_avg = a->metric / a->metric_counter; \
                        b_avg = b->metric / b->metric_counter; \
                        if (!doubles_equal(a_avg, b_avg)) \
                                return ((a_avg - b_avg) < 0.0) ? -1 : 1; \
                }

        /* Order by the user's chosen ordering first, then fall back to a static
         * ordering. */
<<<<<<< HEAD
        switch (summary_order) {
                case ORDER_ID:
                        ORDER_COUNT(id);
                        break;
                case ORDER_N_LOCKED:
                        ORDER_COUNT(n_locked[WRITE]);
                        break;
                case ORDER_N_READ_LOCKED:
                        ORDER_COUNT(n_locked[READ]);
                        break;
                case ORDER_N_CONTENDED:
                        ORDER_COUNT(n_contended[WRITE]);
                        break;
                case ORDER_N_READ_CONTENDED:
                        ORDER_COUNT(n_contended[READ]);
                        break;
                case ORDER_N_OWNER_CHANGED:
                        ORDER_COUNT(n_owner_changed);
                        break;
                case ORDER_NSEC_LOCKED_TOTAL:
                        ORDER_COUNT(nsec_locked_total[WRITE]);
                        break;
                case ORDER_NSEC_LOCKED_MAX:
                        ORDER_COUNT(nsec_locked_max[WRITE]);
                        break;
                case ORDER_NSEC_LOCKED_AVG:
                        ORDER_AVG(nsec_locked_total[WRITE], n_locked[WRITE]);
                        break;
                case ORDER_NSEC_READ_LOCKED_TOTAL:
                        ORDER_COUNT(nsec_locked_total[READ]);
                        break;
                case ORDER_NSEC_READ_LOCKED_MAX:
                        ORDER_COUNT(nsec_locked_max[READ]);
                        break;
                case ORDER_NSEC_READ_LOCKED_AVG:
                        ORDER_AVG(nsec_locked_total[READ], n_locked[READ]);
                        break;
                case ORDER_NSEC_CONTENDED_TOTAL:
                        ORDER_COUNT(nsec_contended_total[WRITE]);
                        break;
                case ORDER_NSEC_CONTENDED_MAX:
                        ORDER_COUNT(nsec_contended_max[WRITE]);
                        break;
                case ORDER_NSEC_CONTENDED_AVG:
                        ORDER_AVG(nsec_contended_total[WRITE], n_contended[WRITE]);
                        break;
                case ORDER_NSEC_READ_CONTENDED_TOTAL:
                        ORDER_COUNT(nsec_contended_total[READ]);
                        break;
                case ORDER_NSEC_READ_CONTENDED_MAX:
                        ORDER_COUNT(nsec_contended_max[READ]);
                        break;
                case ORDER_NSEC_READ_CONTENDED_AVG:
                        ORDER_AVG(nsec_contended_total[READ], n_contended[READ]);
                        break;
=======
        switch (summary_mutex_order) {
                #define ORDER_CASE(UCASE, lcase) _ORDER_CASE(MUTEX, UCASE, lcase)
                #define ORDER_CASE_AVG(UCASE, lcase, divisor) _ORDER_CASE_AVG(MUTEX, UCASE, lcase, divisor)

                ORDER_CASE(ID, id)
                ORDER_CASE(N_LOCKED, n_locked[WRITE])
                ORDER_CASE(N_READ_LOCKED, n_locked[READ])
                ORDER_CASE(N_CONTENDED, n_contended[WRITE])
                ORDER_CASE(N_READ_CONTENDED, n_contended[READ])
                ORDER_CASE(N_OWNER_CHANGED, n_owner_changed)
                ORDER_CASE(NSEC_LOCKED_TOTAL, nsec_locked_total[WRITE])
                ORDER_CASE(NSEC_LOCKED_MAX, nsec_locked_max[WRITE])
                ORDER_CASE_AVG(NSEC_LOCKED_AVG, nsec_locked_total[WRITE], n_locked[WRITE])
                ORDER_CASE(NSEC_READ_LOCKED_TOTAL, nsec_locked_total[READ])
                ORDER_CASE(NSEC_READ_LOCKED_MAX, nsec_locked_max[READ])
                ORDER_CASE_AVG(NSEC_READ_LOCKED_AVG, nsec_locked_total[READ], n_locked[READ])
                ORDER_CASE(NSEC_CONTENDED_TOTAL, nsec_contended_total[WRITE])
                ORDER_CASE_AVG(NSEC_CONTENDED_AVG, nsec_contended_total[WRITE], n_contended[WRITE])
                ORDER_CASE(NSEC_READ_CONTENDED_TOTAL, nsec_contended_total[READ])
                ORDER_CASE_AVG(NSEC_READ_CONTENDED_AVG, nsec_contended_total[READ], n_contended[READ])
>>>>>>> e23dc421
                default:
                        /* Should never be reached. */
                        assert(0);
        }

        /* Fall back to a static ordering. */
<<<<<<< HEAD
        ORDER_COUNT(n_contended[WRITE]);
        ORDER_COUNT(n_contended[READ]);
        ORDER_COUNT(nsec_contended_max[WRITE]);
        ORDER_COUNT(nsec_contended_max[READ]);
        ORDER_COUNT(nsec_contended_total[WRITE]);
        ORDER_COUNT(nsec_contended_total[READ]);
        ORDER_AVG(nsec_contended_total[WRITE], n_contended[WRITE]);
        ORDER_AVG(nsec_contended_total[READ], n_contended[READ]);
        ORDER_COUNT(n_owner_changed);
        ORDER_COUNT(n_locked[WRITE]);
        ORDER_COUNT(n_locked[READ]);
        ORDER_COUNT(nsec_locked_max[WRITE]);
        ORDER_COUNT(nsec_locked_max[READ]);
        ORDER_COUNT(nsec_locked_total[WRITE]);
        ORDER_COUNT(nsec_locked_total[READ]);
        ORDER_AVG(nsec_locked_total[WRITE], n_locked[WRITE]);
        ORDER_AVG(nsec_locked_total[READ], n_locked[READ]);
        ORDER_COUNT(id);

        #undef ORDER_AVG
        #undef ORDER_COUNT
=======
        STATIC_ORDER(n_contended[WRITE]);
        STATIC_ORDER(n_owner_changed);
        STATIC_ORDER(n_locked[WRITE]);
        STATIC_ORDER(nsec_locked_max[WRITE]);

        /* Let's make the output deterministic */
        return a - b;
}

static int cond_info_compare(const void *_a, const void *_b) {
        const struct cond_info
                *a = *(const struct cond_info**) _a,
                *b = *(const struct cond_info**) _b;

        /* Order by the user's chosen ordering first, then fall back to a static
         * ordering. */
        switch (summary_cond_order) {
                #define ORDER_CASE(UCASE, lcase) _ORDER_CASE(COND, UCASE, lcase)
                #define ORDER_CASE_AVG(UCASE, lcase, divisor) _ORDER_CASE_AVG(COND, UCASE, lcase, divisor)

                ORDER_CASE(ID, id)
                ORDER_CASE(N_WAIT, n_wait)
                ORDER_CASE(N_SIGNAL, n_signal)
                ORDER_CASE(N_BROADCAST, n_broadcast)
                ORDER_CASE(N_WAIT_CONTENDED, n_wait_contended)
                ORDER_CASE(N_SIGNAL_CONTENDED, n_signal_contended)
                ORDER_CASE(NSEC_WAIT_TOTAL, nsec_wait_total)
                ORDER_CASE(NSEC_WAIT_MAX, nsec_wait_max)
                ORDER_CASE_AVG(NSEC_WAIT_AVG, nsec_wait_total, n_wait)
                ORDER_CASE(NSEC_WAIT_CONTENDED_TOTAL, nsec_wait_contended_total)
                ORDER_CASE(NSEC_WAIT_CONTENDED_MAX, nsec_wait_contended_max)
                ORDER_CASE_AVG(NSEC_WAIT_CONTENDED_AVG, nsec_wait_contended_total, n_wait_contended)
                default:
                        /* Should never be reached. */
                        assert(0);

                #undef ORDER_CASE_AVG
                #undef ORDER_CASE
        }

        /* Fall back to a static ordering. */
        STATIC_ORDER(n_wait_contended);
        STATIC_ORDER(n_wait);
        STATIC_ORDER(nsec_wait_total);
        STATIC_ORDER(n_signal);
>>>>>>> e23dc421

        /* Let's make the output deterministic */
        if (a > b)
                return -1;
        else if (a < b)
                return 1;

        return 0;
}

#undef STATIC_ORDER
#undef ORDER_CASE_AVG
#undef ORDER_CASE

static bool mutex_info_show(struct mutex_info *mi) {

        /* Mutexes used by real-time code are always noteworthy */
        if (mi->realtime)
                return true;

        if (mi->n_locked[WRITE] < show_n_locked_min)
                return false;

        if (mi->is_rw && mi->n_locked[READ] < show_n_read_locked_min)
                return false;

        if (mi->n_contended[WRITE] < show_n_contended_min)
                return false;

        if (mi->is_rw && mi->n_contended[READ] < show_n_read_contended_min)
                return false;

        if (mi->n_owner_changed < show_n_owner_changed_min)
                return false;

        return true;
}

static bool cond_info_show(struct cond_info *ci) {
        /* Condition variables used by real-time code are always noteworthy */
        if (ci->realtime)
                return true;

        if (ci->n_wait < show_n_wait_min)
                return false;

        return true;
}

static bool mutex_info_dump(struct mutex_info *mi) {
        struct location_stats *locked_from;

        if (!mutex_info_show(mi))
                return false;

        fprintf(stderr,
                "\nMutex #%u (0x%p) first referenced by:\n"
                "%s", mi->id, mi->mutex ? (void*) mi->mutex : mi->rwlock ? (void*) mi->rwlock : (void*) mi->rwl, stacktrace_to_string(mi->origin_stacktrace));

        locked_from = mi->locked_from;

        while (locked_from) {
                if (locked_from->n_blocker || locked_from->n_blockee)
                        fprintf(stderr,
                                "    contentious location: blocked %u times, blocker %u times\n"
                                "%s", locked_from->n_blocker, locked_from->n_blockee, stacktrace_to_string( locked_from->stacktrace ));

                locked_from = locked_from->next;
        }

        return true;
}

static bool cond_info_dump(struct cond_info *ci) {
        char *stacktrace_str;

        if (!cond_info_show(ci))
                return false;

        stacktrace_str = stacktrace_to_string(ci->stacktrace);

        fprintf(stderr,
                "\nCondvar #%u (0x%p) first referenced by:\n"
                "%s", ci->id, ci->cond, stacktrace_str);

        free(stacktrace_str);

        return true;
}

static char mutex_type_name(int type) {
        switch (type) {

                case PTHREAD_MUTEX_NORMAL:
                        return '-';

                case PTHREAD_MUTEX_RECURSIVE:
                        return 'r';

                case PTHREAD_MUTEX_ERRORCHECK:
                        return 'e';

                case PTHREAD_MUTEX_ADAPTIVE_NP:
                        return 'a';

                default:
                        return '?';
        }
}

static char mutex_protocol_name(int protocol) {
        switch (protocol) {

                case PTHREAD_PRIO_NONE:
                        return '-';

                case PTHREAD_PRIO_INHERIT:
                        return 'i';

                case PTHREAD_PRIO_PROTECT:
                        return 'p';

                default:
                        return '?';
        }
}

static char rwlock_kind_name(int kind) {
        switch (kind) {

                case PTHREAD_RWLOCK_PREFER_READER_NP:
                        return 'r';

                case PTHREAD_RWLOCK_PREFER_WRITER_NP:
                        return 'w';

                case PTHREAD_RWLOCK_PREFER_WRITER_NONRECURSIVE_NP:
                        return 'W';

                default:
                        return '?';
        }
}

/* TODO: add options of other output formats, e.g. JSON */
static bool mutex_info_stat(struct mutex_info *mi) {

        if (!mutex_info_show(mi))
                return false;

        fprintf(stderr,
                "%8u %8u %8u %12.3f %12.3f %12.3f %8u %12.3f %12.3f %12.3f %c%c%c%c%c%c\n",
                mi->id,
                mi->n_owner_changed,
                mi->n_locked[WRITE],
                (double) mi->nsec_locked_total[WRITE] / FP_NS_PER_MS,
                (double) ( mi->n_locked[WRITE] ? mi->nsec_locked_total[WRITE] / mi->n_locked[WRITE] / FP_NS_PER_MS : 0.0 ),
                (double) mi->nsec_locked_max[WRITE] / FP_NS_PER_MS,
                mi->n_contended[WRITE],
                (double) mi->nsec_contended_total[WRITE] / FP_NS_PER_MS,
                (double) ( mi->n_contended[WRITE] ? mi->nsec_contended_total[WRITE] / mi->n_contended[WRITE] / FP_NS_PER_MS : 0.0 ),
                (double) mi->nsec_contended_max[WRITE] / FP_NS_PER_MS,
                mi->mutex ? 'M' : mi->rwlock ? 'W' : 'I',
                mi->broken ? '!' : (mi->dead ? 'x' : '-'),
                track_rt ? (mi->realtime ? 'R' : '-') : '.',
                mi->mutex ? mutex_type_name(mi->type) : '.',
                mi->mutex ? mutex_protocol_name(mi->protocol) : '.',
                mi->rwlock ? rwlock_kind_name(mi->kind) : '.');

        /* Show a second row for rwlocks, listing the statistics for read-only
         * locks; the first row shows the statistics for write-only locks. */
        if (mi->is_rw) {
                fprintf(stderr,
                        "           (read) %8u %12.3f %12.3f %12.3f %8u %12.3f %12.3f %12.3f ||||||\n",
                        mi->n_locked[READ],
                        (double) mi->nsec_locked_total[READ] / FP_NS_PER_MS,
                        (double) ( mi->n_locked[READ] ? mi->nsec_locked_total[READ] / mi->n_locked[READ] / FP_NS_PER_MS : 0.0 ),
                        (double) mi->nsec_locked_max[READ] / FP_NS_PER_MS,
                        mi->n_contended[READ],
                        (double) mi->nsec_contended_total[READ] / FP_NS_PER_MS,
                        (double) ( mi->n_contended[READ] ? mi->nsec_contended_total[READ] / mi->n_contended[READ] / FP_NS_PER_MS : 0.0 ),
                        (double) mi->nsec_contended_max[READ] / FP_NS_PER_MS);
        }

        return true;
}

<<<<<<< HEAD
=======
static bool cond_info_stat(struct cond_info *ci) {
        if (!cond_info_show(ci))
                return false;

        fprintf(stderr,
                "%8u %8u %8u %8u %12.3f %13.3f %12.3f     %c%c\n",
                ci->id,
                ci->n_wait,
                ci->n_signal + ci->n_broadcast,
                ci->n_wait_contended,
                (double) ci->nsec_wait_total / 1000000.0,
                (double) ci->nsec_wait_contended_total / 1000000.0,
                (double) ci->nsec_wait_contended_total / ci->n_wait / 1000000.0,
                ci->broken ? '!' : (ci->dead ? 'x' : '-'),
                track_rt ? (ci->realtime ? 'R' : '-') : '.');

        return true;
}

static SummaryMutexOrder summary_mutex_order_from_command(const char *command) {
        unsigned int i;

        for (i = 0; i < MUTEX_ORDER_INVALID; i++) {
                if (strcmp(command, summary_mutex_order_details[i].command) == 0) {
                        return i;
                }
        }

        return MUTEX_ORDER_INVALID;
}

static SummaryCondOrder summary_cond_order_from_command(const char *command) {
        unsigned int i;

        for (i = 0; i < COND_ORDER_INVALID; i++) {
                if (strcmp(command, summary_cond_order_details[i].command) == 0) {
                        return i;
                }
        }

        return COND_ORDER_INVALID;
}

>>>>>>> e23dc421
static void show_summary_internal(void) {
        struct mutex_info *mi, **mutex_table;
        struct cond_info *ci, **cond_table;
        unsigned n, u, i, m;
        uint64_t t;
        long n_cpus;

        t = nsec_now() - nsec_timestamp_setup;

        fprintf(stderr,
                "\n"
                "mutrace: Showing statistics for process %s (PID: %lu).\n", get_prname(), (unsigned long) getpid());

        /* Mutexes. */
        n = 0;
        for (u = 0; u < hash_size; u++) {
                lock_hash_mutex(u);

                for (mi = alive_mutexes[u]; mi; mi = mi->next)
                        n++;

                for (mi = dead_mutexes[u]; mi; mi = mi->next)
                        n++;
        }

        if (n <= 0) {
                fprintf(stderr,
                        "mutrace: No mutexes used.\n");
                return;
        }

        fprintf(stderr,
                "mutrace: %u mutexes used.\n", n);

        mutex_table = malloc(sizeof(struct mutex_info*) * n);

        i = 0;
        for (u = 0; u < hash_size; u++) {
                for (mi = alive_mutexes[u]; mi; mi = mi->next) {
                        mi->id = i;
                        mutex_table[i++] = mi;
                }

                for (mi = dead_mutexes[u]; mi; mi = mi->next) {
                        mi->id = i;
                        mutex_table[i++] = mi;
                }
        }
        assert(i == n);

        qsort(mutex_table, n, sizeof(mutex_table[0]), mutex_info_compare);

<<<<<<< HEAD
        for (i = 0, m = 0; i < n && (show_n_max <= 0 || m < show_n_max); i++)
                m += mutex_info_dump(table[i]) ? 1 : 0;
=======
        for (i = n, m = 0; i > 0 && (show_n_max <= 0 || m < show_n_max); i--)
                m += mutex_info_dump(mutex_table[i - 1]) ? 1 : 0;
>>>>>>> e23dc421

        if (m > 0) {
                fprintf(stderr,
                        "\n"
                        "mutrace: Showing %u mutexes in order of %s:\n"
                        "\n"
<<<<<<< HEAD
                        " Mutex #  Changed   Locked tot.Time[ms] avg.Time[ms] max.Time[ms]    Cont. tot.Cont[ms] avg.Cont[ms] max.Cont[ms]  Flags\n",
                        m, summary_order_details[summary_order].ui_string);

                for (i = 0, m = 0; i < n && (show_n_max <= 0 || m < show_n_max); i++)
                        m += mutex_info_stat(table[i]) ? 1 : 0;
=======
                        " Mutex #   Locked  Changed    Cont. cont.Time[ms] tot.Time[ms] avg.Time[ms] Flags\n",
                        m, summary_mutex_order_details[summary_mutex_order].ui_string);

                for (i = n, m = 0; i > 0 && (show_n_max <= 0 || m < show_n_max); i--)
                        m += mutex_info_stat(mutex_table[i - 1]) ? 1 : 0;
>>>>>>> e23dc421


                if (i < n)
                        fprintf(stderr,
                                "     ...      ...      ...      ...          ...          ...          ...          ...          ...          ... ||||||\n");
                else
                        fprintf(stderr,
                                "                                                                                                                  ||||||\n");

                fprintf(stderr,
                        "                                                                                                                  /|||||\n"
                        "          Object:                                                            M = Mutex, W = RWLock, I = isc_rwlock /||||\n"
                        "           State:                                                                        x = dead, ! = inconsistent /|||\n"
                        "             Use:                                                                        R = used in realtime thread /||\n"
                        "      Mutex Type:                                                         r = RECURSIVE, e = ERRORCHECK, a = ADAPTIVE /|\n"
                        "  Mutex Protocol:                                                                             i = INHERIT, p = PROTECT /\n"
                        "     RWLock Kind: r = PREFER_READER, w = PREFER_WRITER, W = PREFER_WRITER_NONREC\n"
                        "\n"
                        "mutrace: Note that rwlocks are shown as two lines: write locks then read locks.\n");

                if (!track_rt)
                        fprintf(stderr,
                                "\n"
                                "mutrace: Note that the flags column R is only valid in --track-rt mode!\n\n");

        } else
                fprintf(stderr,
                        "\n"
                        "mutrace: No mutex contended according to filtering parameters.\n\n");

        free(mutex_table);

        for (u = 0; u < hash_size; u++)
                unlock_hash_mutex(u);

        /* Condition variables. */
        n = 0;
        for (u = 0; u < hash_size; u++) {
                lock_hash_cond(u);

                for (ci = alive_conds[u]; ci; ci = ci->next)
                        n++;

                for (ci = dead_conds[u]; ci; ci = ci->next)
                        n++;
        }

        if (n <= 0) {
                fprintf(stderr,
                        "mutrace: No condition variables used.\n");
                return;
        }

        fprintf(stderr,
                "mutrace: %u condition variables used.\n", n);

        cond_table = malloc(sizeof(struct cond_info*) * n);

        i = 0;
        for (u = 0; u < hash_size; u++) {
                for (ci = alive_conds[u]; ci; ci = ci->next) {
                        ci->id = i;
                        cond_table[i++] = ci;
                }

                for (ci = dead_conds[u]; ci; ci = ci->next) {
                        ci->id = i;
                        cond_table[i++] = ci;
                }
        }
        assert(i == n);

        qsort(cond_table, n, sizeof(cond_table[0]), cond_info_compare);

        for (i = n, m = 0; i > 0 && (show_n_max <= 0 || m < show_n_max); i--)
                m += cond_info_dump(cond_table[i - 1]) ? 1 : 0;

        if (m > 0) {
                fprintf(stderr,
                        "\n"
                        "mutrace: Showing %u condition variables in order of %s:\n"
                        "\n"
                        "  Cond #    Waits  Signals    Cont. tot.Time[ms] cont.Time[ms] avg.Time[ms] Flags\n",
                        m, summary_cond_order_details[summary_cond_order].ui_string);

                for (i = n, m = 0; i > 0 && (show_n_max <= 0 || m < show_n_max); i--)
                        m += cond_info_stat(cond_table[i - 1]) ? 1 : 0;


                if (i < n)
                        fprintf(stderr,
                                "     ...      ...      ...      ...          ...           ...          ...     ||\n");
                else
                        fprintf(stderr,
                                "                                                                                ||\n");

                fprintf(stderr,
                        "                                                                                /|\n"
                        "           State:                                     x = dead, ! = inconsistent /\n"
                        "             Use:                                     R = used in realtime thread \n");

                if (!track_rt)
                        fprintf(stderr,
                                "\n"
                                "mutrace: Note that the flags column R is only valid in --track-rt mode!\n");

        } else
                fprintf(stderr,
                        "\n"
                        "mutrace: No condition variable contended according to filtering parameters.\n");

        free(cond_table);

        for (u = 0; u < hash_size; u++)
                unlock_hash_cond(u);

        /* Footer. */
        fprintf(stderr,
                "\n"
                "mutrace: Total runtime is %0.3f ms.\n", (double) t / FP_NS_PER_MS);

        n_cpus = sysconf(_SC_NPROCESSORS_ONLN);
        assert(n_cpus >= 1);

        if (n_cpus <= 1)
                fprintf(stderr,
                        "\n"
                        "mutrace: WARNING: Results for uniprocessor machine. Results might be more interesting\n"
                        "                  when run on an SMP machine!\n");
        else
                fprintf(stderr,
                        "\n"
                        "mutrace: Results for SMP with %li processors.\n", n_cpus);

        if (n_broken_mutexes > 0)
                fprintf(stderr,
                        "\n"
                        "mutrace: WARNING: %u inconsistent mutex uses detected. Results might not be reliable.\n"
                        "mutrace:          Fix your program first!\n", n_broken_mutexes);

        if (n_broken_conds > 0)
                fprintf(stderr,
                        "\n"
                        "mutrace: WARNING: %u inconsistent condition variable uses detected. Results might not be reliable.\n"
                        "mutrace:          Fix your program first!\n", n_broken_conds);

        if (n_collisions > 0)
                fprintf(stderr,
                        "\n"
                        "mutrace: WARNING: %u internal hash collisions detected. Results might not be as reliable as they could be.\n"
                        "mutrace:          Try to increase --hash-size=, which is currently at %u.\n", n_collisions, hash_size);

        if (n_self_contended > 0)
                fprintf(stderr,
                        "\n"
                        "mutrace: WARNING: %u internal mutex contention detected. Results might not be reliable as they could be.\n"
                        "mutrace:          Try to increase --hash-size=, which is currently at %u.\n", n_self_contended, hash_size);
}

/* Print out the summary only the first time this is called. */
static void show_summary(void) {
        static pthread_mutex_t summary_mutex = PTHREAD_MUTEX_INITIALIZER;
        static bool shown_summary = false;

        real_pthread_mutex_lock(&summary_mutex);

        if (shown_summary)
                goto finish;

        show_summary_internal();

finish:
        shown_summary = true;

        real_pthread_mutex_unlock(&summary_mutex);
}

/* Print out the summary every time this is called. */
static void show_summary_again(void) {
        static pthread_mutex_t summary_mutex = PTHREAD_MUTEX_INITIALIZER;

        real_pthread_mutex_lock(&summary_mutex);

        show_summary_internal();

        real_pthread_mutex_unlock(&summary_mutex);
}

static void shutdown(void) {
        show_summary();
}

void exit(int status) {
        show_summary();
        real_exit(status);
}

void _exit(int status) {
        show_summary();
        real_exit(status);
}

void _Exit(int status) {
        show_summary();
        real__Exit(status);
}

void sigusr1_cb(int sig) {
        show_summary_again();
}

static bool is_realtime(void) {
        int policy;

        policy = sched_getscheduler(_gettid());
        assert(policy >= 0);

        policy &= ~SCHED_RESET_ON_FORK;

        return
                policy == SCHED_FIFO ||
                policy == SCHED_RR;
}

static bool verify_frame(const char *s) {

        /* Generated by glibc's native backtrace_symbols() on Fedora */
        if (strstr(s, "/" SONAME "("))
                return false;

        /* Generated by glibc's native backtrace_symbols() on Debian */
        if (strstr(s, "/" SONAME " ["))
                return false;

        /* Generated by backtrace-symbols.c */
        if (strstr(s, __FILE__":"))
                return false;

        return true;
}

static int light_backtrace(void **buffer, int size) {
#if defined(__i386__) || defined(__x86_64__)
        int osize = 0;
        void *stackaddr;
        size_t stacksize;
        void *frame;

        pthread_attr_t attr;
        pthread_getattr_np(pthread_self(), &attr);
        pthread_attr_getstack(&attr, &stackaddr, &stacksize);
        pthread_attr_destroy(&attr);

#if defined(__i386__)
        __asm__("mov %%ebp, %[frame]": [frame] "=r" (frame));
#elif defined(__x86_64__)
        __asm__("mov %%rbp, %[frame]": [frame] "=r" (frame));
#endif
        while (osize < size &&
               frame >= stackaddr &&
               frame < (void *)((char *)stackaddr + stacksize)) {
                buffer[osize++] = *((void **)frame + 1);
                frame = *(void **)frame;
        }

        return osize;
#else
        return real_backtrace(buffer, size);
#endif
}

static struct stacktrace_info generate_stacktrace(void) {
        struct stacktrace_info stacktrace;

        stacktrace.frames = calloc(frames_max, sizeof(void*));
        assert(stacktrace.frames);

        stacktrace.nb_frame = light_backtrace(stacktrace.frames, frames_max);
        assert(stacktrace.nb_frame >= 0);

        return stacktrace;
}

static const char *stacktrace_to_string(struct stacktrace_info stacktrace) {
        char **strings, *ret, *p;
        int i;
        size_t k;
        bool b;

        if (stacktrace.as_string != NULL)
                return stacktrace.as_string;

        strings = real_backtrace_symbols(stacktrace.frames, stacktrace.nb_frame);
        assert(strings);

        k = 0;
        for (i = 0; i < stacktrace.nb_frame; i++)
                k += strlen(strings[i]) + 2;

        ret = malloc(k + 1);
        assert(ret);

        b = false;
        for (i = 0, p = ret; i < stacktrace.nb_frame; i++) {
                if (!b && !verify_frame(strings[i]))
                        continue;

                if (!b && i > 0) {
                        /* Skip all but the first stack frame of ours */
                        *(p++) = '\t';
                        strcpy(p, strings[i-1]);
                        p += strlen(strings[i-1]);
                        *(p++) = '\n';
                }

                b = true;

                *(p++) = '\t';
                strcpy(p, strings[i]);
                p += strlen(strings[i]);
                *(p++) = '\n';
        }

        *p = 0;

        free(strings);

        stacktrace.as_string = ret;

        return ret;
}

static struct mutex_info *mutex_info_add(unsigned long u, pthread_mutex_t *mutex, int type, int protocol) {
        struct mutex_info *mi;

        /* Needs external locking */

        if (alive_mutexes[u])
                __sync_fetch_and_add(&n_collisions, 1);

        mi = calloc(1, sizeof(struct mutex_info));
        assert(mi);

        mi->mutex = mutex;
        mi->type = type;
        mi->protocol = protocol;
        mi->is_rw = false;
        mi->origin_stacktrace = generate_stacktrace();

        mi->next = alive_mutexes[u];
        alive_mutexes[u] = mi;

        return mi;
}

static void mutex_info_remove(unsigned u, pthread_mutex_t *mutex) {
        struct mutex_info *mi, *p;

        /* Needs external locking */

        for (mi = alive_mutexes[u], p = NULL; mi; p = mi, mi = mi->next)
                if (mi->mutex == mutex)
                        break;

        if (!mi)
                return;

        if (p)
                p->next = mi->next;
        else
                alive_mutexes[u] = mi->next;

        mi->dead = true;
        mi->next = dead_mutexes[u];
        dead_mutexes[u] = mi;
}

static struct mutex_info *mutex_info_acquire(pthread_mutex_t *mutex) {
        unsigned long u;
        struct mutex_info *mi;

        u = mutex_hash(mutex);
        lock_hash_mutex(u);

        for (mi = alive_mutexes[u]; mi; mi = mi->next)
                if (mi->mutex == mutex)
                        return mi;

        /* FIXME: We assume that static mutexes are NORMAL, which
         * might not actually be correct */
        return mutex_info_add(u, mutex, PTHREAD_MUTEX_NORMAL, PTHREAD_PRIO_NONE);
}

static void mutex_info_release(pthread_mutex_t *mutex) {
        unsigned long u;

        u = mutex_hash(mutex);
        unlock_hash_mutex(u);
}

int pthread_mutex_init(pthread_mutex_t *mutex, const pthread_mutexattr_t *mutexattr) {
        int r;
        unsigned long u;

        if (UNLIKELY(!initialized && recursive)) {
                static const pthread_mutex_t template = PTHREAD_MUTEX_INITIALIZER;
                /* Now this is incredibly ugly. */

                memcpy(mutex, &template, sizeof(pthread_mutex_t));
                return 0;
        }

        load_functions();

        r = real_pthread_mutex_init(mutex, mutexattr);
        if (r != 0)
                return r;

        if (LIKELY(initialized && !recursive)) {
                int type = PTHREAD_MUTEX_NORMAL;
                int protocol = PTHREAD_PRIO_NONE;

                recursive = true;
                u = mutex_hash(mutex);
                lock_hash_mutex(u);

                mutex_info_remove(u, mutex);

                if (mutexattr) {
                        int k;

                        k = pthread_mutexattr_gettype(mutexattr, &type);
                        assert(k == 0);

                        k = pthread_mutexattr_getprotocol(mutexattr, &protocol);
                        assert(k == 0);
                }

                mutex_info_add(u, mutex, type, protocol);

                unlock_hash_mutex(u);
                recursive = false;
        }

        return r;
}

int pthread_mutex_destroy(pthread_mutex_t *mutex) {
        unsigned long u;

        assert(initialized || !recursive);

        load_functions();

        if (LIKELY(initialized && !recursive)) {
                recursive = true;

                u = mutex_hash(mutex);
                lock_hash_mutex(u);

                mutex_info_remove(u, mutex);

                unlock_hash_mutex(u);

                recursive = false;
        }

        return real_pthread_mutex_destroy(mutex);
}

/* the memory pointed to by blockee_stacktrace.frames is owned by the caller */
static void update_blocking_counts(struct mutex_info *mi, const struct stacktrace_info blockee_stacktrace) {
        struct location_stats *blockee_callpoint;
        struct thread_info *blocker_ti;

        blocker_ti = mi->holder_list;

        while (blocker_ti) {
                if (!blocker_ti->locked_from && blocker_ti->stacktrace.nb_frame)
                        /* find_locking_location modifies mi with the pointer, if necessary */
                        blocker_ti->locked_from = find_locking_location(mi, blocker_ti->stacktrace);

<<<<<<< HEAD
                if (blocker_ti->locked_from)
                        blocker_ti->locked_from->n_blocker++;
=======
        if (mi->n_lock_level > 0 && mi->type != PTHREAD_MUTEX_RECURSIVE) {
                __sync_fetch_and_add(&n_broken_mutexes, 1);
                mi->broken = true;
>>>>>>> e23dc421

                blocker_ti = blocker_ti->next;
        }

        /* find_locking_location modifies mi with the pointer, if necessary */
        blockee_callpoint = find_locking_location(mi, blockee_stacktrace);
        blockee_callpoint->n_blockee++;
}

static void generic_lock(struct mutex_info *mi, bool busy, LockType lock_type, uint64_t nsec_contended, bool do_details) {
        struct thread_info *this_ti;
        pid_t tid;

        mi->n_lock_level++;
        mi->n_locked[lock_type]++;
        mi->lock_type = lock_type;

        tid = _gettid();

        this_ti = calloc(1, sizeof(struct thread_info));
        assert(this_ti);
        this_ti->owner = tid;

        if (mi->detailed_tracking) {
                this_ti->stacktrace = generate_stacktrace();
        }

        if (busy) {
                mi->n_contended[lock_type]++;

                mi->nsec_contended_total[lock_type] += nsec_contended;

                if (nsec_contended > mi->nsec_contended_max[lock_type])
                        mi->nsec_contended_max[lock_type] = nsec_contended;

                if (mi->detailed_tracking) {
                        update_blocking_counts(mi, this_ti->stacktrace);
                }
                else if (do_details && mi->n_contended[lock_type] > 10000) {
                        mi->detailed_tracking = true;
                }
        }

        /*
         * if we're the new owner, and the sole owner, then we can
         * forget the details of the prior holders, if any
         */
        if (mi->n_lock_level == 1) {
                struct thread_info *t;

                while (mi->holder_list) {
                        t = mi->holder_list;
                        mi->holder_list = t->next;
                        if (t->stacktrace.nb_frame) {
                                free(t->stacktrace.frames);

                                if (t->stacktrace.as_string)
                                        free(t->stacktrace.as_string);
                        }
                        free(t);
                }

                /*
                 * only count wall-clock time once, not once per locking thread
                 */
                mi->nsec_timestamp = nsec_now();
        }

        this_ti->next = mi->holder_list;
        mi->holder_list = this_ti;

        if (mi->last_owner != tid) {
                if (mi->last_owner != 0)
                        mi->n_owner_changed++;

                mi->last_owner = tid;
        }

        if (track_rt && !mi->realtime && is_realtime())
                mi->realtime = true;
}

static void mutex_lock(pthread_mutex_t *mutex, bool busy, uint64_t nsec_contended) {
        struct mutex_info *mi;

        if (UNLIKELY(!initialized || recursive))
                return;

        recursive = true;
        mi = mutex_info_acquire(mutex);

        if (mi->n_lock_level > 0 && mi->type != PTHREAD_MUTEX_RECURSIVE) {
                __sync_fetch_and_add(&n_broken, 1);
                mi->broken = true;

                if (raise_trap)
                        DEBUG_TRAP;
        }

        generic_lock(mi, busy, WRITE, nsec_contended, detail_contentious_mutexes);

        mutex_info_release(mutex);
        recursive = false;
}

int pthread_mutex_lock(pthread_mutex_t *mutex) {
        int r;
        bool busy;
        uint64_t wait_time = 0;

        if (UNLIKELY(!initialized && recursive)) {
                /* During the initialization phase we might be called
                 * inside of dlsym(). Since we'd enter an endless loop
                 * if we tried to resolved the real
                 * pthread_mutex_lock() here then we simply fake the
                 * lock which should be safe since no thread can be
                 * running yet. */

                assert(!threads_existing);
                return 0;
        }

        load_functions();

        r = real_pthread_mutex_trylock(mutex);
        if (UNLIKELY(r != EBUSY && r != 0))
                return r;

        if (UNLIKELY((busy = (r == EBUSY)))) {
                uint64_t start_time = nsec_now();

                r = real_pthread_mutex_lock(mutex);

                wait_time = nsec_now() - start_time;

                if (UNLIKELY(r != 0))
                        return r;
        }

        mutex_lock(mutex, busy, wait_time);
        return r;
}

int pthread_mutex_timedlock(pthread_mutex_t *mutex, const struct timespec *abstime) {
        int r;
        bool busy;
        uint64_t wait_time = 0;

        if (UNLIKELY(!initialized && recursive)) {
                assert(!threads_existing);
                return 0;
        }

        load_functions();

        r = real_pthread_mutex_trylock(mutex);
        if (UNLIKELY(r != EBUSY && r != 0))
                return r;

        if (UNLIKELY((busy = (r == EBUSY)))) {
                uint64_t start_time = nsec_now();

                r = real_pthread_mutex_timedlock(mutex, abstime);

                wait_time = nsec_now() - start_time;

                if (UNLIKELY(r == ETIMEDOUT))
                        busy = true;
                else if (UNLIKELY(r != 0))
                        return r;
        }

        mutex_lock(mutex, busy, wait_time);
        return r;
}

int pthread_mutex_trylock(pthread_mutex_t *mutex) {
        int r;

        if (UNLIKELY(!initialized && recursive)) {
                assert(!threads_existing);
                return 0;
        }

        load_functions();

        r = real_pthread_mutex_trylock(mutex);
        if (UNLIKELY(r != 0))
                return r;

        mutex_lock(mutex, false, 0);
        return r;
}

static void generic_unlock(struct mutex_info *mi) {
        uint64_t t;
        pid_t tid;
        struct thread_info *ti;

        mi->n_lock_level--;

        tid = _gettid();

        ti = find_thread(mi, tid);

        /*
         * I'd love to assert(ti) here, but I don't fee confident in doing so
         */
        if (ti)
                /* 
                 * remove this frame from future consideration when unlocking
                 * needed for recursive locks
                 * from what I can tell, no legitmate thread will hever have ID 0
                 */
                ti->owner = 0;

        /*
         * only count wall-clock time once, not once per locking thread
         */
        if (mi->n_lock_level == 0) {
                t = nsec_now() - mi->nsec_timestamp;
                mi->nsec_locked_total[mi->lock_type] += t;

                if (t > mi->nsec_locked_max[mi->lock_type])
                        mi->nsec_locked_max[mi->lock_type] = t;
        }
}

static void mutex_unlock(pthread_mutex_t *mutex) {
        struct mutex_info *mi;

        if (UNLIKELY(!initialized || recursive))
                return;

        recursive = true;
        mi = mutex_info_acquire(mutex);

        if (mi->n_lock_level <= 0) {
                __sync_fetch_and_add(&n_broken_mutexes, 1);
                mi->broken = true;

                if (raise_trap)
                        DEBUG_TRAP;
        }

        generic_unlock(mi);

        mutex_info_release(mutex);
        recursive = false;
}

int pthread_mutex_unlock(pthread_mutex_t *mutex) {

        if (UNLIKELY(!initialized && recursive)) {
                assert(!threads_existing);
                return 0;
        }

        load_functions();

        mutex_unlock(mutex);

        return real_pthread_mutex_unlock(mutex);
}

static struct cond_info *cond_info_add(unsigned long u, pthread_cond_t *cond) {
        struct cond_info *ci;

        /* Needs external locking */

        if (alive_conds[u])
                __sync_fetch_and_add(&n_collisions, 1);

        ci = calloc(1, sizeof(struct cond_info));
        assert(ci);

        ci->cond = cond;
        ci->stacktrace = generate_stacktrace();

        ci->next = alive_conds[u];
        alive_conds[u] = ci;

        return ci;
}

static void cond_info_remove(unsigned u, pthread_cond_t *cond) {
        struct cond_info *ci, *p;

        /* Needs external locking */

        for (ci = alive_conds[u], p = NULL; ci; p = ci, ci = ci->next)
                if (ci->cond == cond)
                        break;

        if (!ci)
                return;

        if (p)
                p->next = ci->next;
        else
                alive_conds[u] = ci->next;

        ci->dead = true;
        ci->next = dead_conds[u];
        dead_conds[u] = ci;
}

static struct cond_info *cond_info_acquire(pthread_cond_t *cond) {
        unsigned long u;
        struct cond_info *ci;

        u = cond_hash(cond);
        lock_hash_cond(u);

        for (ci = alive_conds[u]; ci; ci = ci->next)
                if (ci->cond == cond)
                        return ci;

        return cond_info_add(u, cond);
}

static void cond_info_release(pthread_cond_t *cond) {
        unsigned long u;

        u = cond_hash(cond);
        unlock_hash_cond(u);
}

int pthread_cond_init(pthread_cond_t *cond, const pthread_condattr_t *attr) {
        int r;

        if (UNLIKELY(!initialized && recursive)) {
                static const pthread_cond_t template = PTHREAD_COND_INITIALIZER;
                /* Now this is incredibly ugly. */

                memcpy(cond, &template, sizeof(pthread_cond_t));
                return 0;
        }

        load_functions();

        r = real_pthread_cond_init(cond, attr);
        if (r != 0)
                return r;

        if (LIKELY(initialized && !recursive)) {
                unsigned long u;

                recursive = true;
                u = cond_hash(cond);
                lock_hash_cond(u);

                cond_info_remove(u, cond);
                cond_info_add(u, cond);

                unlock_hash_cond(u);
                recursive = false;
        }

        return r;
}

int pthread_cond_destroy(pthread_cond_t *cond) {
        assert(initialized || !recursive);

        load_functions();

        if (LIKELY(initialized && !recursive)) {
                unsigned long u;

                recursive = true;
                u = cond_hash(cond);
                lock_hash_cond(u);

                cond_info_remove(u, cond);

                unlock_hash_cond(u);
                recursive = false;
        }

        return real_pthread_cond_destroy(cond);
}

static void cond_signal(pthread_cond_t *cond, bool is_broadcast) {
        struct cond_info *ci;

        if (UNLIKELY(!initialized || recursive))
                return;

        recursive = true;
        ci = cond_info_acquire(cond);

        if (ci->n_wait_level == 0) {
                ci->n_signal_contended++;
        } else {
                /* If we're signalling the second-last thread which is waiting
                 * on the cond, calculate the total contention time (from the
                 * time the second thread first started waiting on the cond) and
                 * add it to the total.
                 *
                 * However, if we're broadcasting, don't sum up the contention
                 * time, since we assume that the threads will all now have
                 * useful work to do. */
                if (ci->n_wait_level == 2 && !is_broadcast) {
                        uint64_t contention_time = nsec_now() - ci->nsec_timestamp;
                        ci->nsec_wait_contended_total += contention_time;

                        if (contention_time > ci->nsec_wait_contended_max)
                                ci->nsec_wait_contended_max = contention_time;
                }
        }

        if (is_broadcast)
                ci->n_broadcast++;
        else
                ci->n_signal++;

        if (track_rt && !ci->realtime && is_realtime())
                ci->realtime = true;

        cond_info_release(cond);
        recursive = false;
}

int pthread_cond_signal(pthread_cond_t *cond) {
        int r;

        if (UNLIKELY(!initialized && recursive)) {
                assert(!threads_existing);
                return 0;
        }

        load_functions();

        r = real_pthread_cond_signal(cond);
        if (UNLIKELY(r != 0))
                return r;

        cond_signal(cond, false);

        return r;
}

int pthread_cond_broadcast(pthread_cond_t *cond) {
        int r;

        if (UNLIKELY(!initialized && recursive)) {
                assert(!threads_existing);
                return 0;
        }

        load_functions();

        r = real_pthread_cond_broadcast(cond);
        if (UNLIKELY(r != 0))
                return r;

        cond_signal(cond, true);

        return r;
}

static void cond_wait_start(pthread_cond_t *cond, pthread_mutex_t *mutex) {
        struct cond_info *ci;

        if (UNLIKELY(!initialized || recursive))
                return;

        recursive = true;
        ci = cond_info_acquire(cond);

        /* Check the cond is always used with the same mutex. pthreads
         * technically allows for different mutexes to be used sequentially
         * with a given cond, but this seems error prone and probably always
         * A Bad Idea. */
        if (ci->mutex == NULL) {
                ci->mutex = mutex;
        } else if (ci->mutex != mutex) {
                __sync_fetch_and_add(&n_broken_conds, 1);
                ci->broken = true;

                if (raise_trap)
                        DEBUG_TRAP;
        }

        if (ci->n_wait_level > 0)
                ci->n_wait_contended++;

        /* Iff we're the second thread to concurrently wait on this cond, start
         * the contention timer. This timer will continue running until the
         * second-last thread to be waiting on the cond is signalled. */
        if (ci->n_wait_level == 1)
                ci->nsec_timestamp = nsec_now();

        ci->n_wait_level++;
        ci->n_wait++;

        if (track_rt && !ci->realtime && is_realtime())
                ci->realtime = true;

        cond_info_release(cond);
        recursive = false;
}

static void cond_wait_finish(pthread_cond_t *cond, pthread_mutex_t *mutex, uint64_t wait_time) {
        struct cond_info *ci;

        if (UNLIKELY(!initialized || recursive))
                return;

        recursive = true;
        ci = cond_info_acquire(cond);

        ci->nsec_wait_total += wait_time;
        if (wait_time > ci->nsec_wait_max)
                ci->nsec_wait_max = wait_time;

        ci->n_wait_level--;

        cond_info_release(cond);
        recursive = false;
}

int pthread_cond_wait(pthread_cond_t *cond, pthread_mutex_t *mutex) {
        int r;
        uint64_t start_time, wait_time = 0;

        assert(initialized || !recursive);

        load_functions();

        cond_wait_start(cond, mutex);
        mutex_unlock(mutex);

        start_time = nsec_now();
        r = real_pthread_cond_wait(cond, mutex);
        wait_time = nsec_now() - start_time;

        /* Unfortunately we cannot distuingish mutex contention and
         * the condition not being signalled here. */
        mutex_lock(mutex, false, 0);
        cond_wait_finish(cond, mutex, wait_time);

        return r;
}

int pthread_cond_timedwait(pthread_cond_t *cond, pthread_mutex_t *mutex, const struct timespec *abstime) {
        int r;
        uint64_t start_time, wait_time = 0;

        assert(initialized || !recursive);

        load_functions();

        cond_wait_start(cond, mutex);
        mutex_unlock(mutex);

        start_time = nsec_now();
        r = real_pthread_cond_timedwait(cond, mutex, abstime);
        wait_time = nsec_now() - start_time;

        /* Unfortunately we cannot distuingish mutex contention and
         * the condition not being signalled here. */
        mutex_lock(mutex, false, 0);
        cond_wait_finish(cond, mutex, wait_time);

        return r;
}

int pthread_create(pthread_t *newthread,
                   const pthread_attr_t *attr,
                   void *(*start_routine) (void *),
                   void *arg) {

        load_functions();

        if (UNLIKELY(!threads_existing)) {
                threads_existing = true;
                setup();
        }

        return real_pthread_create(newthread, attr, start_routine, arg);
}

int backtrace(void **array, int size) {
        int r;

        load_functions();

        /* backtrace() internally uses a mutex. To avoid an endless
         * loop we need to disable ourselves so that we don't try to
         * call backtrace() ourselves when looking at that lock. */

        recursive = true;
        r = real_backtrace(array, size);
        recursive = false;

        return r;
}

char **backtrace_symbols(void *const *array, int size) {
        char **r;

        load_functions();

        recursive = true;
        r = real_backtrace_symbols(array, size);
        recursive = false;

        return r;
}

void backtrace_symbols_fd(void *const *array, int size, int fd) {
        load_functions();

        recursive = true;
        real_backtrace_symbols_fd(array, size, fd);
        recursive = false;
}

static struct mutex_info *rwlock_info_add(unsigned long u, pthread_rwlock_t *rwlock, int kind) {
        struct mutex_info *mi;

        /* Needs external locking */

        if (alive_mutexes[u])
                __sync_fetch_and_add(&n_collisions, 1);

        mi = calloc(1, sizeof(struct mutex_info));
        assert(mi);

        mi->rwlock = rwlock;
        mi->kind = kind;
        mi->is_rw = true;
        mi->origin_stacktrace = generate_stacktrace();

        mi->next = alive_mutexes[u];
        alive_mutexes[u] = mi;

        return mi;
}

static void rwlock_info_remove(unsigned long u, pthread_rwlock_t *rwlock) {
        struct mutex_info *mi, *p;

        /* Needs external locking */

        for (mi = alive_mutexes[u], p = NULL; mi; p = mi, mi = mi->next)
                if (mi->rwlock == rwlock)
                        break;

        if (!mi)
                return;

        if (p)
                p->next = mi->next;
        else
                alive_mutexes[u] = mi->next;

        mi->dead = true;
        mi->next = dead_mutexes[u];
        dead_mutexes[u] = mi;
}

static struct mutex_info *rwlock_info_acquire(pthread_rwlock_t *rwlock) {
        unsigned long u;
        struct mutex_info *mi;

        u = rwlock_hash(rwlock);
        lock_hash_mutex(u);

        for (mi = alive_mutexes[u]; mi; mi = mi->next)
                if (mi->rwlock == rwlock)
                        return mi;

        /* FIXME: We assume that static mutexes are RWLOCK_DEFAULT,
         * which might not actually be correct */
        return rwlock_info_add(u, rwlock, PTHREAD_RWLOCK_DEFAULT_NP);
}

static void rwlock_info_release(pthread_rwlock_t *rwlock) {
        unsigned long u;

        u = rwlock_hash(rwlock);
        unlock_hash_mutex(u);
}

int pthread_rwlock_init(pthread_rwlock_t *rwlock, const pthread_rwlockattr_t *attr) {
        int r;
        unsigned long u;

        if (UNLIKELY(!initialized && recursive)) {
                static const pthread_rwlock_t template = PTHREAD_RWLOCK_INITIALIZER;
                /* Now this is incredibly ugly. */

                memcpy(rwlock, &template, sizeof(pthread_rwlock_t));
                return 0;
        }

        load_functions();

        r = real_pthread_rwlock_init(rwlock, attr);
        if (r != 0)
                return r;

        if (LIKELY(initialized && !recursive)) {
                int kind = PTHREAD_RWLOCK_DEFAULT_NP;

                recursive = true;
                u = rwlock_hash(rwlock);
                lock_hash_mutex(u);

                rwlock_info_remove(u, rwlock);

                if (attr) {
                        int k;

                        k = pthread_rwlockattr_getkind_np(attr, &kind);
                        assert(k == 0);
                }

                rwlock_info_add(u, rwlock, kind);

                unlock_hash_mutex(u);
                recursive = false;
        }

        return r;
}

int pthread_rwlock_destroy(pthread_rwlock_t *rwlock) {
        unsigned long u;

        assert(initialized || !recursive);

        load_functions();

        if (LIKELY(initialized && !recursive)) {
                recursive = true;

                u = rwlock_hash(rwlock);
                lock_hash_mutex(u);

                rwlock_info_remove(u, rwlock);

                unlock_hash_mutex(u);

                recursive = false;
        }

        return real_pthread_rwlock_destroy(rwlock);
}

static void rwlock_lock(pthread_rwlock_t *rwlock, LockType lock_type, bool busy, uint64_t nsec_contended) {
        struct mutex_info *mi;

        if (UNLIKELY(!initialized || recursive))
                return;

        recursive = true;
        mi = rwlock_info_acquire(rwlock);

        if (mi->n_lock_level > 0 && lock_type == WRITE) {
                __sync_fetch_and_add(&n_broken_mutexes, 1);
                mi->broken = true;

                if (raise_trap)
                        DEBUG_TRAP;
        }

        generic_lock(mi, busy, lock_type, nsec_contended, detail_contentious_rwlocks);

        rwlock_info_release(rwlock);
        recursive = false;
}

int pthread_rwlock_rdlock(pthread_rwlock_t *rwlock) {
        int r;
        bool busy;
        uint64_t wait_time = 0;

        if (UNLIKELY(!initialized && recursive)) {
                assert(!threads_existing);
                return 0;
        }

        load_functions();

        r = real_pthread_rwlock_tryrdlock(rwlock);
        if (UNLIKELY(r != EBUSY && r != 0))
                return r;

        if (UNLIKELY((busy = (r == EBUSY)))) {
                uint64_t start_time = nsec_now();

                r = real_pthread_rwlock_rdlock(rwlock);

                wait_time = nsec_now() - start_time;

                if (UNLIKELY(r == ETIMEDOUT))
                        busy = true;
                else if (UNLIKELY(r != 0))
                        return r;
        }

        rwlock_lock(rwlock, READ, busy, wait_time);
        return r;
}

int pthread_rwlock_tryrdlock(pthread_rwlock_t *rwlock) {
        int r;

        if (UNLIKELY(!initialized && recursive)) {
                assert(!threads_existing);
                return 0;
        }

        load_functions();

        r = real_pthread_rwlock_tryrdlock(rwlock);
        if (UNLIKELY(r != 0))
                return r;

        rwlock_lock(rwlock, READ, false, 0);
        return r;
}

int pthread_rwlock_timedrdlock(pthread_rwlock_t *rwlock, const struct timespec *abstime) {
        int r;
        bool busy;
        uint64_t wait_time = 0;

        if (UNLIKELY(!initialized && recursive)) {
                assert(!threads_existing);
                return 0;
        }

        load_functions();

        r = real_pthread_rwlock_tryrdlock(rwlock);
        if (UNLIKELY(r != EBUSY && r != 0))
                return r;

        if (UNLIKELY((busy = (r == EBUSY)))) {
                uint64_t start_time = nsec_now();

                r = real_pthread_rwlock_timedrdlock(rwlock, abstime);

                wait_time = nsec_now() - start_time;

                if (UNLIKELY(r == ETIMEDOUT))
                        busy = true;
                else if (UNLIKELY(r != 0))
                        return r;
        }

        rwlock_lock(rwlock, READ, busy, wait_time);
        return r;
}

int pthread_rwlock_wrlock(pthread_rwlock_t *rwlock) {
        int r;
        bool busy;
        uint64_t wait_time = 0;

        if (UNLIKELY(!initialized && recursive)) {
                assert(!threads_existing);
                return 0;
        }

        load_functions();

        r = real_pthread_rwlock_trywrlock(rwlock);
        if (UNLIKELY(r != EBUSY && r != 0))
                return r;

        if (UNLIKELY((busy = (r == EBUSY)))) {
                uint64_t start_time = nsec_now();

                r = real_pthread_rwlock_wrlock(rwlock);

                wait_time = nsec_now() - start_time;

                if (UNLIKELY(r == ETIMEDOUT))
                        busy = true;
                else if (UNLIKELY(r != 0))
                        return r;
        }

        rwlock_lock(rwlock, WRITE, busy, wait_time);
        return r;
}

int pthread_rwlock_trywrlock(pthread_rwlock_t *rwlock) {
        int r;

        if (UNLIKELY(!initialized && recursive)) {
                assert(!threads_existing);
                return 0;
        }

        load_functions();

        r = real_pthread_rwlock_trywrlock(rwlock);
        if (UNLIKELY(r != EBUSY && r != 0))
                return r;

        rwlock_lock(rwlock, WRITE, false, 0);
        return r;
}

int pthread_rwlock_timedwrlock(pthread_rwlock_t *rwlock, const struct timespec *abstime) {
        int r;
        bool busy;
        uint64_t wait_time = 0;

        if (UNLIKELY(!initialized && recursive)) {
                assert(!threads_existing);
                return 0;
        }

        load_functions();

        r = real_pthread_rwlock_trywrlock(rwlock);
        if (UNLIKELY(r != EBUSY && r != 0))
                return r;

        if (UNLIKELY((busy = (r == EBUSY)))) {
                uint64_t start_time = nsec_now();

                r = real_pthread_rwlock_timedwrlock(rwlock, abstime);

                wait_time = nsec_now() - start_time;

                if (UNLIKELY(r == ETIMEDOUT))
                        busy = true;
                else if (UNLIKELY(r != 0))
                        return r;
        }

        rwlock_lock(rwlock, WRITE, busy, wait_time);
        return r;
}

static void rwlock_unlock(pthread_rwlock_t *rwlock) {
        struct mutex_info *mi;

        if (UNLIKELY(!initialized || recursive))
                return;

        recursive = true;
        mi = rwlock_info_acquire(rwlock);

        if (mi->n_lock_level <= 0) {
                __sync_fetch_and_add(&n_broken_mutexes, 1);
                mi->broken = true;

                if (raise_trap)
                        DEBUG_TRAP;
        }

        generic_unlock(mi);

        rwlock_info_release(rwlock);
        recursive = false;
}

int pthread_rwlock_unlock(pthread_rwlock_t *rwlock) {

        if (UNLIKELY(!initialized && recursive)) {
                assert(!threads_existing);
                return 0;
        }

        load_functions();

        rwlock_unlock(rwlock);

        return real_pthread_rwlock_unlock(rwlock);
}

static struct mutex_info *isc_rwlock_info_add(unsigned long u, isc_rwlock_t *rwl) {
        struct mutex_info *mi;

        /* Needs external locking */

        if (alive_mutexes[u])
                __sync_fetch_and_add(&n_collisions, 1);

        mi = calloc(1, sizeof(struct mutex_info));
        assert(mi);

        mi->rwl = rwl;
        mi->is_rw = true;
        mi->origin_stacktrace = generate_stacktrace();

        mi->next = alive_mutexes[u];
        alive_mutexes[u] = mi;

        return mi;
}

static void isc_rwlock_info_remove(unsigned long u, isc_rwlock_t *rwl) {
        struct mutex_info *mi, *p;

        /* Needs external locking */

        for (mi = alive_mutexes[u], p = NULL; mi; p = mi, mi = mi->next)
                if (mi->rwl == rwl)
                        break;

        if (!mi)
                return;

        if (p)
                p->next = mi->next;
        else
                alive_mutexes[u] = mi->next;

        mi->dead = true;
        mi->next = dead_mutexes[u];
        dead_mutexes[u] = mi;
}

static struct mutex_info *isc_rwlock_info_acquire(isc_rwlock_t *rwl) {
        unsigned long u;
        struct mutex_info *mi;

        u = isc_rwlock_hash(rwl);
        lock_hash_mutex(u);

        for (mi = alive_mutexes[u]; mi; mi = mi->next)
                if (mi->rwl == rwl)
                        return mi;

        return isc_rwlock_info_add(u, rwl);
}

static void isc_rwlock_info_release(isc_rwlock_t *rwl) {
        unsigned long u;

        u = isc_rwlock_hash(rwl);
        unlock_hash_mutex(u);
}

isc_result_t isc_rwlock_init(isc_rwlock_t *rwl, unsigned int read_quota, unsigned int write_quota) {
        isc_result_t r;
        unsigned long u;

        if (UNLIKELY(!initialized && recursive)) {
                /* this means that we don't yet have the real_isc_rwlock_init pointer
                 * and that somehow we're already in the process of getting information
                 * aobut a lock.  this is bad.
                 * with the pthreads types an attempt is made to recover.
                 * no such attempt will be made here.
                 */
                assert(0);
        }

        load_functions();

        r = real_isc_rwlock_init(rwl, read_quota, write_quota);
        if (r != ISC_R_SUCCESS)
                return r;

        if (LIKELY(initialized && !recursive)) {
                recursive = true;

                u = isc_rwlock_hash(rwl);
                lock_hash_mutex(u);

                isc_rwlock_info_remove(u, rwl);

                isc_rwlock_info_add(u, rwl);

                unlock_hash_mutex(u);
                recursive = false;
        }

        return r;
}

void isc_rwlock_destroy(isc_rwlock_t *rwl) {
        unsigned long u;

        assert(initialized || !recursive);

        load_functions();

        if (LIKELY(initialized && !recursive)) {
                recursive = true;

                u = isc_rwlock_hash(rwl);
                lock_hash_mutex(u);

                isc_rwlock_info_remove(u, rwl);

                unlock_hash_mutex(u);

                recursive = false;
        }

        real_isc_rwlock_destroy(rwl);
}

static void irwlock_lock(isc_rwlock_t *rwl, LockType lock_type, bool busy, uint64_t nsec_blocked) {
        struct mutex_info *mi;

        if (UNLIKELY(!initialized || recursive))
                return;

        recursive = true;
        mi = isc_rwlock_info_acquire(rwl);

        if (mi->n_lock_level > 0 && lock_type == WRITE) {
                __sync_fetch_and_add(&n_broken, 1);
                mi->broken = true;

                if (raise_trap)
                        DEBUG_TRAP;
        }

        generic_lock(mi, busy, lock_type, nsec_blocked, detail_contentious_isc_rwlocks);

        isc_rwlock_info_release(rwl);
        recursive = false;
}

static void irwlock_upgrade_failed(isc_rwlock_t *rwl) {
        struct mutex_info *mi;

        if (UNLIKELY(!initialized || recursive))
                return;

        recursive = true;
        mi = isc_rwlock_info_acquire(rwl);

        mi->n_contended[WRITE]++;

        if (mi->detailed_tracking) {
                struct stacktrace_info this_stacktrace = generate_stacktrace();

                update_blocking_counts(mi, this_stacktrace);

                free(this_stacktrace.frames);
        }
        else if (detail_contentious_isc_rwlocks && mi->n_contended[WRITE] > 10000) {
                mi->detailed_tracking = true;
        }

        isc_rwlock_info_release(rwl);
        recursive = false;
}

isc_result_t isc_rwlock_lock(isc_rwlock_t *rwl, isc_rwlocktype_t type) {
        isc_result_t r;
        bool busy;
        uint64_t nsec_blocked = 0;

        if (UNLIKELY(!initialized && recursive)) {
                assert(!threads_existing);
                return 0;
        }

        load_functions();

        r = real_isc_rwlock_trylock(rwl, type);

        if (UNLIKELY(r != ISC_R_LOCKBUSY && r != ISC_R_SUCCESS))
                return r;

        if (UNLIKELY((busy = (r == ISC_R_LOCKBUSY)))) {
                uint64_t nsec_ts = nsec_now();

                r = real_isc_rwlock_lock(rwl, type);

                nsec_blocked = nsec_now() - nsec_ts;

                if (UNLIKELY( r != ISC_R_SUCCESS))
                        return r;
        }

        irwlock_lock(rwl, ( type == isc_rwlocktype_write ? WRITE : READ ), busy, nsec_blocked);
        return r;
}

isc_result_t isc_rwlock_trylock(isc_rwlock_t *rwl, isc_rwlocktype_t type) {
        isc_result_t r;

        if (UNLIKELY(!initialized && recursive)) {
                assert(!threads_existing);
                return 0;
        }

        load_functions();

        r = real_isc_rwlock_trylock(rwl, type);

        if (UNLIKELY(r != ISC_R_SUCCESS))
                return r;

        irwlock_lock(rwl, ( type == isc_rwlocktype_write ? WRITE : READ ), false, 0);
        return r;
}

static void irwlock_unlock(isc_rwlock_t *rwl) {
        struct mutex_info *mi;

        if (UNLIKELY(!initialized || recursive))
                return;

        recursive = true;
        mi = isc_rwlock_info_acquire(rwl);

        if (mi->n_lock_level <= 0) {
                __sync_fetch_and_add(&n_broken, 1);
                mi->broken = true;

                if (raise_trap)
                        DEBUG_TRAP;
        }

        generic_unlock(mi);

        isc_rwlock_info_release(rwl);
        recursive = false;
}

isc_result_t isc_rwlock_tryupgrade(isc_rwlock_t *rwl) {
        isc_result_t r;

        if (UNLIKELY(!initialized && recursive)) {
                assert(!threads_existing);
                return 0;
        }

        load_functions();

        r = real_isc_rwlock_tryupgrade(rwl);

        if (r == ISC_R_LOCKBUSY) {
                irwlock_upgrade_failed(rwl);
        }
        else {
                irwlock_unlock(rwl);
                irwlock_lock(rwl, WRITE, false, 0);
        }

        return r;
}

void isc_rwlock_downgrade(isc_rwlock_t *rwl) {

        if (UNLIKELY(!initialized && recursive)) {
                assert(!threads_existing);
                return;
        }

        load_functions();

        real_isc_rwlock_downgrade(rwl);

        irwlock_unlock(rwl);
        irwlock_lock(rwl, READ, false, 0);

        return;
}

isc_result_t isc_rwlock_unlock(isc_rwlock_t *rwl, isc_rwlocktype_t type) {
        if (UNLIKELY(!initialized && recursive)) {
                assert(!threads_existing);
                return 0;
        }

        load_functions();

        irwlock_unlock(rwl);

        return real_isc_rwlock_unlock(rwl, type);
}
<|MERGE_RESOLUTION|>--- conflicted
+++ resolved
@@ -147,6 +147,7 @@
         bool broken:1;
         bool realtime:1;
         bool dead:1;
+        bool detailed_tracking:1;
 
         unsigned n_wait_level;
         pthread_mutex_t *mutex;
@@ -167,7 +168,7 @@
         uint64_t nsec_wait_contended_max;
 
         uint64_t nsec_timestamp;
-        struct stacktrace_info stacktrace;
+        struct stacktrace_info origin_stacktrace;
 
         unsigned id;
 
@@ -208,6 +209,7 @@
 static int (*real_pthread_mutex_trylock)(pthread_mutex_t *mutex) = NULL;
 static int (*real_pthread_mutex_timedlock)(pthread_mutex_t *mutex, const struct timespec *abstime) = NULL;
 static int (*real_pthread_mutex_unlock)(pthread_mutex_t *mutex) = NULL;
+
 static int (*real_pthread_cond_init)(pthread_cond_t *cond, const pthread_condattr_t *attr) = NULL;
 static int (*real_pthread_cond_destroy)(pthread_cond_t *cond) = NULL;
 static int (*real_pthread_cond_signal)(pthread_cond_t *cond) = NULL;
@@ -255,33 +257,6 @@
 
 static uint64_t nsec_timestamp_setup;
 
-<<<<<<< HEAD
-/* Must be kept in sync with summary_order_details. */
-typedef enum {
-        ORDER_ID = 0,
-        ORDER_N_LOCKED,
-        ORDER_N_READ_LOCKED,
-        ORDER_N_CONTENDED,
-        ORDER_N_READ_CONTENDED,
-        ORDER_N_OWNER_CHANGED,
-        ORDER_NSEC_LOCKED_TOTAL,
-        ORDER_NSEC_LOCKED_MAX,
-        ORDER_NSEC_LOCKED_AVG,
-        ORDER_NSEC_READ_LOCKED_TOTAL,
-        ORDER_NSEC_READ_LOCKED_MAX,
-        ORDER_NSEC_READ_LOCKED_AVG,
-        ORDER_NSEC_CONTENDED_TOTAL,
-        ORDER_NSEC_CONTENDED_MAX,
-        ORDER_NSEC_CONTENDED_AVG,
-        ORDER_NSEC_READ_CONTENDED_TOTAL,
-        ORDER_NSEC_READ_CONTENDED_MAX,
-        ORDER_NSEC_READ_CONTENDED_AVG,
-
-        ORDER_INVALID, /* MUST STAY LAST */
-} SummaryOrder;
-
-=======
->>>>>>> e23dc421
 typedef struct {
         const char *command; /* as passed to --order command line argument */
         const char *ui_string; /* as displayed by show_summary() */
@@ -302,11 +277,14 @@
         MUTEX_ORDER_NSEC_READ_LOCKED_MAX,
         MUTEX_ORDER_NSEC_READ_LOCKED_AVG,
         MUTEX_ORDER_NSEC_CONTENDED_TOTAL,
+        MUTEX_ORDER_NSEC_CONTENDED_MAX,
         MUTEX_ORDER_NSEC_CONTENDED_AVG,
         MUTEX_ORDER_NSEC_READ_CONTENDED_TOTAL,
+        MUTEX_ORDER_NSEC_READ_CONTENDED_MAX,
         MUTEX_ORDER_NSEC_READ_CONTENDED_AVG,
+
+        MUTEX_ORDER_INVALID, /* MUST STAY LAST */
 } SummaryMutexOrder;
-#define MUTEX_ORDER_INVALID MUTEX_ORDER_NSEC_READ_CONTENDED_AVG + 1 /* first invalid order */
 
 /* Must be kept in sync with SummaryMutexOrder. */
 static const SummaryOrderDetails summary_mutex_order_details[] = {
@@ -332,7 +310,7 @@
 
 static SummaryMutexOrder summary_mutex_order = MUTEX_ORDER_N_CONTENDED;
 
-static SummaryMutexOrder summary_mutex_order_from_command(const char *command);
+static int parse_env_summary_mutex_order(const char *n, unsigned *t);
 
 /* Must be kept in sync with summary_cond_order_details. */
 typedef enum {
@@ -348,8 +326,9 @@
         COND_ORDER_NSEC_WAIT_CONTENDED_TOTAL,
         COND_ORDER_NSEC_WAIT_CONTENDED_MAX,
         COND_ORDER_NSEC_WAIT_CONTENDED_AVG,
+
+        COND_ORDER_INVALID, /* MUST STAY LAST */
 } SummaryCondOrder;
-#define COND_ORDER_INVALID COND_ORDER_NSEC_WAIT_CONTENDED_AVG + 1 /* first invalid order */
 
 /* Must be kept in sync with SummaryCondOrder. */
 static const SummaryOrderDetails summary_cond_order_details[] = {
@@ -369,11 +348,7 @@
 
 static SummaryCondOrder summary_cond_order = COND_ORDER_N_WAIT_CONTENDED;
 
-<<<<<<< HEAD
-static int parse_env_summary_order(const char *n, unsigned *t);
-=======
-static SummaryCondOrder summary_cond_order_from_command(const char *command);
->>>>>>> e23dc421
+static int parse_env_summary_cond_order(const char *n, unsigned *t);
 
 static void setup(void) __attribute ((constructor));
 static void shutdown(void) __attribute ((destructor));
@@ -432,15 +407,32 @@
         return 0;
 }
 
-static int parse_env_summary_order(const char *n, unsigned *t) {
+static int parse_env_summary_mutex_order(const char *n, unsigned *t) {
         const char *e;
         unsigned int i;
 
         if (!(e = getenv(n)))
                 return 0;
 
-        for (i = ORDER_ID; i < ORDER_INVALID; i++) {
-                if (strcmp(e, summary_order_details[i].command) == 0) {
+        for (i = MUTEX_ORDER_ID; i < MUTEX_ORDER_INVALID; i++) {
+                if (strcmp(e, summary_mutex_order_details[i].command) == 0) {
+                        *t = i;
+                        return 0;
+                }
+        }
+
+        return -1;
+}
+
+static int parse_env_summary_cond_order(const char *n, unsigned *t) {
+        const char *e;
+        unsigned int i;
+
+        if (!(e = getenv(n)))
+                return 0;
+
+        for (i = COND_ORDER_ID; i < COND_ORDER_INVALID; i++) {
+                if (strcmp(e, summary_cond_order_details[i].command) == 0) {
                         *t = i;
                         return 0;
                 }
@@ -488,21 +480,13 @@
          * else, but for that we do need the original function
          * pointers. */
 
-        LOAD_FUNC(pthread_create);
-
         LOAD_FUNC(pthread_mutex_init);
         LOAD_FUNC(pthread_mutex_destroy);
         LOAD_FUNC(pthread_mutex_lock);
         LOAD_FUNC(pthread_mutex_trylock);
         LOAD_FUNC(pthread_mutex_timedlock);
         LOAD_FUNC(pthread_mutex_unlock);
-
-        /* There's some kind of weird incompatibility problem causing
-         * pthread_cond_timedwait() to freeze if we don't ask for this
-         * explicit version of these functions */
-        LOAD_FUNC_VERSIONED(pthread_cond_wait, "GLIBC_2.3.2");
-        LOAD_FUNC_VERSIONED(pthread_cond_timedwait, "GLIBC_2.3.2");
-
+        LOAD_FUNC(pthread_create);
         LOAD_FUNC(pthread_rwlock_init);
         LOAD_FUNC(pthread_rwlock_destroy);
         LOAD_FUNC(pthread_rwlock_rdlock);
@@ -513,15 +497,6 @@
         LOAD_FUNC(pthread_rwlock_timedwrlock);
         LOAD_FUNC(pthread_rwlock_unlock);
 
-<<<<<<< HEAD
-        LOAD_FUNC(isc_rwlock_init);
-        LOAD_FUNC(isc_rwlock_lock);
-        LOAD_FUNC(isc_rwlock_trylock);
-        LOAD_FUNC(isc_rwlock_unlock);
-        LOAD_FUNC(isc_rwlock_tryupgrade);
-        LOAD_FUNC(isc_rwlock_downgrade);
-        LOAD_FUNC(isc_rwlock_destroy);
-=======
         /* There's some kind of weird incompatibility problem causing
          * pthread_cond_timedwait() to freeze if we don't ask for this
          * explicit version of these functions */
@@ -531,7 +506,14 @@
         LOAD_FUNC_VERSIONED(pthread_cond_broadcast, "GLIBC_2.3.2");
         LOAD_FUNC_VERSIONED(pthread_cond_wait, "GLIBC_2.3.2");
         LOAD_FUNC_VERSIONED(pthread_cond_timedwait, "GLIBC_2.3.2");
->>>>>>> e23dc421
+
+        LOAD_FUNC(isc_rwlock_init);
+        LOAD_FUNC(isc_rwlock_lock);
+        LOAD_FUNC(isc_rwlock_trylock);
+        LOAD_FUNC(isc_rwlock_unlock);
+        LOAD_FUNC(isc_rwlock_tryupgrade);
+        LOAD_FUNC(isc_rwlock_downgrade);
+        LOAD_FUNC(isc_rwlock_destroy);
 
         LOAD_FUNC(exit);
         LOAD_FUNC(_exit);
@@ -600,7 +582,7 @@
         }
 
         t = show_n_wait_min;
-        if (parse_env("MUTRACE_WAIT_MIN", &t) < 0)
+        if (parse_env_unsigned("MUTRACE_WAIT_MIN", &t) < 0)
                 fprintf(stderr, "mutrace: WARNING: Failed to parse $MUTRACE_WAIT_MIN.\n");
         else
                 show_n_wait_min = t;
@@ -641,31 +623,20 @@
         else
                 show_n_max = t;
 
-<<<<<<< HEAD
-        t = summary_order;
-        if (parse_env_summary_order("MUTRACE_SUMMARY_ORDER", &t) < 0) {
-                fprintf(stderr, "mutrace: WARNING: Failed to parse $MUTRACE_SUMMARY_ORDER.\n");
+        t = summary_mutex_order;
+        if (parse_env_summary_mutex_order("MUTRACE_SUMMARY_MUTEX_ORDER", &t) < 0) {
+                fprintf(stderr, "mutrace: WARNING: Failed to parse $MUTRACE_SUMMARY_MUTEX_ORDER.\n");
         }
         else {
-                summary_order = t;
-=======
-        s = getenv("MUTRACE_SUMMARY_MUTEX_ORDER");
-        if (s != NULL) {
-                t = summary_mutex_order_from_command(s);
-                if (t == MUTEX_ORDER_INVALID)
-                        fprintf(stderr, "mutrace: WARNING: Failed to parse $MUTRACE_SUMMARY_MUTEX_ORDER.\n");
-                else
-                        summary_mutex_order = t;
-        }
-
-        s = getenv("MUTRACE_SUMMARY_COND_ORDER");
-        if (s != NULL) {
-                t = summary_cond_order_from_command(s);
-                if (t == COND_ORDER_INVALID)
-                        fprintf(stderr, "mutrace: WARNING: Failed to parse $MUTRACE_SUMMARY_COND_ORDER.\n");
-                else
-                        summary_cond_order = t;
->>>>>>> e23dc421
+                summary_mutex_order = t;
+        }
+
+        t = summary_cond_order;
+        if (parse_env_summary_cond_order("MUTRACE_SUMMARY_COND_ORDER", &t) < 0) {
+                fprintf(stderr, "mutrace: WARNING: Failed to parse $MUTRACE_SUMMARY_COND_ORDER.\n");
+        }
+        else {
+                summary_cond_order = t;
         }
 
         if (getenv("MUTRACE_TRAP"))
@@ -739,27 +710,25 @@
         return u % hash_size;
 }
 
-<<<<<<< HEAD
 static unsigned long isc_rwlock_hash(isc_rwlock_t *rwl) {
         unsigned long u;
 
         u = (unsigned long) rwl;
-=======
+        u /= sizeof(void*);
+
+        return u % hash_size;
+}
+
 static unsigned long cond_hash(pthread_cond_t *cond) {
         unsigned long u;
 
         u = (unsigned long) cond;
->>>>>>> e23dc421
         u /= sizeof(void*);
 
         return u % hash_size;
 }
 
-<<<<<<< HEAD
-static void lock_hash_mutex(unsigned u) {
-=======
 static void lock_hash(pthread_mutex_t *lock_array, unsigned u) {
->>>>>>> e23dc421
         int r;
 
         r = real_pthread_mutex_trylock(lock_array + u);
@@ -779,7 +748,12 @@
         assert(r == 0);
 }
 
-<<<<<<< HEAD
+#define lock_hash_mutex(u) lock_hash(mutexes_lock, u)
+#define unlock_hash_mutex(u) unlock_hash(mutexes_lock, u)
+
+#define lock_hash_cond(u) lock_hash(conds_lock, u)
+#define unlock_hash_cond(u) unlock_hash(conds_lock, u)
+
 /* the memory pointed to by stacktrace.frames is owned by some caller up the stack */
 static struct location_stats *find_locking_location(struct mutex_info *mi, const struct stacktrace_info stacktrace) {
         struct location_stats *candidate, **pcandidate;
@@ -823,212 +797,117 @@
 
         return candidate;
 }
+
+/*
+ * BDC:A
+ */
+#define ORDER_COUNT(metric) \
+        if (a->metric > b->metric) \
+                return -1; \
+        else if (a->metric < b->metric) \
+                return 1;
+
+#define ORDER_AVG(metric, metric_counter) \
+        if (a->metric_counter > 0 && b->metric_counter > 0) { \
+                a_avg = a->metric / a->metric_counter; \
+                b_avg = b->metric / b->metric_counter; \
+                if (!doubles_equal(a_avg, b_avg)) \
+                        return ((a_avg - b_avg) < 0.0) ? -1 : 1; \
+        }
 
 /*
  * Note that mutex_info_compare sorts the data in descending order
  * because that's how we're going to use it
  */
-=======
-#define lock_hash_mutex(u) lock_hash(mutexes_lock, u)
-#define unlock_hash_mutex(u) unlock_hash(mutexes_lock, u)
-
-#define lock_hash_cond(u) lock_hash(conds_lock, u)
-#define unlock_hash_cond(u) unlock_hash(conds_lock, u)
-
-#define _ORDER_CASE(TYPE, UCASE, lcase) \
-case TYPE##_ORDER_##UCASE: \
-        if (a->lcase != b->lcase) \
-                return a->lcase - b->lcase; \
-        break;
-#define _ORDER_CASE_AVG(TYPE, UCASE, lcase, divisor) \
-case TYPE##_ORDER_##UCASE: { \
-        double a_avg = a->lcase / a->divisor, \
-               b_avg = b->lcase / b->divisor; \
-        if (!doubles_equal(a_avg, b_avg)) \
-                return ((a_avg - b_avg) < 0.0) ? -1 : 1; \
-        break; \
-}
-#define STATIC_ORDER(lcase) \
-if (a->lcase != b->lcase) \
-        return a->lcase - b->lcase
-
->>>>>>> e23dc421
 static int mutex_info_compare(const void *_a, const void *_b) {
         const struct mutex_info
                 *a = *(const struct mutex_info**) _a,
                 *b = *(const struct mutex_info**) _b;
         double a_avg, b_avg;
 
-        #define ORDER_COUNT(metric) \
-                if (a->metric > b->metric) \
-                        return -1; \
-                else if (a->metric < b->metric) \
-                        return 1;
-
-        #define ORDER_AVG(metric, metric_counter) \
-                if (a->metric_counter > 0 && b->metric_counter > 0) { \
-                        a_avg = a->metric / a->metric_counter; \
-                        b_avg = b->metric / b->metric_counter; \
-                        if (!doubles_equal(a_avg, b_avg)) \
-                                return ((a_avg - b_avg) < 0.0) ? -1 : 1; \
-                }
 
         /* Order by the user's chosen ordering first, then fall back to a static
          * ordering. */
-<<<<<<< HEAD
-        switch (summary_order) {
-                case ORDER_ID:
+        switch (summary_mutex_order) {
+                case MUTEX_ORDER_ID:
                         ORDER_COUNT(id);
                         break;
-                case ORDER_N_LOCKED:
+                case MUTEX_ORDER_N_LOCKED:
                         ORDER_COUNT(n_locked[WRITE]);
                         break;
-                case ORDER_N_READ_LOCKED:
+                case MUTEX_ORDER_N_READ_LOCKED:
                         ORDER_COUNT(n_locked[READ]);
                         break;
-                case ORDER_N_CONTENDED:
+                case MUTEX_ORDER_N_CONTENDED:
                         ORDER_COUNT(n_contended[WRITE]);
                         break;
-                case ORDER_N_READ_CONTENDED:
+                case MUTEX_ORDER_N_READ_CONTENDED:
                         ORDER_COUNT(n_contended[READ]);
                         break;
-                case ORDER_N_OWNER_CHANGED:
+                case MUTEX_ORDER_N_OWNER_CHANGED:
                         ORDER_COUNT(n_owner_changed);
                         break;
-                case ORDER_NSEC_LOCKED_TOTAL:
+                case MUTEX_ORDER_NSEC_LOCKED_TOTAL:
                         ORDER_COUNT(nsec_locked_total[WRITE]);
                         break;
-                case ORDER_NSEC_LOCKED_MAX:
+                case MUTEX_ORDER_NSEC_LOCKED_MAX:
                         ORDER_COUNT(nsec_locked_max[WRITE]);
                         break;
-                case ORDER_NSEC_LOCKED_AVG:
+                case MUTEX_ORDER_NSEC_LOCKED_AVG:
                         ORDER_AVG(nsec_locked_total[WRITE], n_locked[WRITE]);
                         break;
-                case ORDER_NSEC_READ_LOCKED_TOTAL:
+                case MUTEX_ORDER_NSEC_READ_LOCKED_TOTAL:
                         ORDER_COUNT(nsec_locked_total[READ]);
                         break;
-                case ORDER_NSEC_READ_LOCKED_MAX:
+                case MUTEX_ORDER_NSEC_READ_LOCKED_MAX:
                         ORDER_COUNT(nsec_locked_max[READ]);
                         break;
-                case ORDER_NSEC_READ_LOCKED_AVG:
+                case MUTEX_ORDER_NSEC_READ_LOCKED_AVG:
                         ORDER_AVG(nsec_locked_total[READ], n_locked[READ]);
                         break;
-                case ORDER_NSEC_CONTENDED_TOTAL:
+                case MUTEX_ORDER_NSEC_CONTENDED_TOTAL:
                         ORDER_COUNT(nsec_contended_total[WRITE]);
                         break;
-                case ORDER_NSEC_CONTENDED_MAX:
+                case MUTEX_ORDER_NSEC_CONTENDED_MAX:
                         ORDER_COUNT(nsec_contended_max[WRITE]);
                         break;
-                case ORDER_NSEC_CONTENDED_AVG:
+                case MUTEX_ORDER_NSEC_CONTENDED_AVG:
                         ORDER_AVG(nsec_contended_total[WRITE], n_contended[WRITE]);
                         break;
-                case ORDER_NSEC_READ_CONTENDED_TOTAL:
+                case MUTEX_ORDER_NSEC_READ_CONTENDED_TOTAL:
                         ORDER_COUNT(nsec_contended_total[READ]);
                         break;
-                case ORDER_NSEC_READ_CONTENDED_MAX:
+                case MUTEX_ORDER_NSEC_READ_CONTENDED_MAX:
                         ORDER_COUNT(nsec_contended_max[READ]);
                         break;
-                case ORDER_NSEC_READ_CONTENDED_AVG:
+                case MUTEX_ORDER_NSEC_READ_CONTENDED_AVG:
                         ORDER_AVG(nsec_contended_total[READ], n_contended[READ]);
                         break;
-=======
-        switch (summary_mutex_order) {
-                #define ORDER_CASE(UCASE, lcase) _ORDER_CASE(MUTEX, UCASE, lcase)
-                #define ORDER_CASE_AVG(UCASE, lcase, divisor) _ORDER_CASE_AVG(MUTEX, UCASE, lcase, divisor)
-
-                ORDER_CASE(ID, id)
-                ORDER_CASE(N_LOCKED, n_locked[WRITE])
-                ORDER_CASE(N_READ_LOCKED, n_locked[READ])
-                ORDER_CASE(N_CONTENDED, n_contended[WRITE])
-                ORDER_CASE(N_READ_CONTENDED, n_contended[READ])
-                ORDER_CASE(N_OWNER_CHANGED, n_owner_changed)
-                ORDER_CASE(NSEC_LOCKED_TOTAL, nsec_locked_total[WRITE])
-                ORDER_CASE(NSEC_LOCKED_MAX, nsec_locked_max[WRITE])
-                ORDER_CASE_AVG(NSEC_LOCKED_AVG, nsec_locked_total[WRITE], n_locked[WRITE])
-                ORDER_CASE(NSEC_READ_LOCKED_TOTAL, nsec_locked_total[READ])
-                ORDER_CASE(NSEC_READ_LOCKED_MAX, nsec_locked_max[READ])
-                ORDER_CASE_AVG(NSEC_READ_LOCKED_AVG, nsec_locked_total[READ], n_locked[READ])
-                ORDER_CASE(NSEC_CONTENDED_TOTAL, nsec_contended_total[WRITE])
-                ORDER_CASE_AVG(NSEC_CONTENDED_AVG, nsec_contended_total[WRITE], n_contended[WRITE])
-                ORDER_CASE(NSEC_READ_CONTENDED_TOTAL, nsec_contended_total[READ])
-                ORDER_CASE_AVG(NSEC_READ_CONTENDED_AVG, nsec_contended_total[READ], n_contended[READ])
->>>>>>> e23dc421
                 default:
                         /* Should never be reached. */
                         assert(0);
         }
 
         /* Fall back to a static ordering. */
-<<<<<<< HEAD
         ORDER_COUNT(n_contended[WRITE]);
         ORDER_COUNT(n_contended[READ]);
+        ORDER_COUNT(n_owner_changed);
+        ORDER_COUNT(n_locked[WRITE]);
+        ORDER_COUNT(n_locked[READ]);
+        ORDER_COUNT(nsec_locked_max[WRITE]);
+        ORDER_COUNT(nsec_locked_max[READ]);
         ORDER_COUNT(nsec_contended_max[WRITE]);
         ORDER_COUNT(nsec_contended_max[READ]);
         ORDER_COUNT(nsec_contended_total[WRITE]);
         ORDER_COUNT(nsec_contended_total[READ]);
         ORDER_AVG(nsec_contended_total[WRITE], n_contended[WRITE]);
         ORDER_AVG(nsec_contended_total[READ], n_contended[READ]);
-        ORDER_COUNT(n_owner_changed);
-        ORDER_COUNT(n_locked[WRITE]);
-        ORDER_COUNT(n_locked[READ]);
-        ORDER_COUNT(nsec_locked_max[WRITE]);
-        ORDER_COUNT(nsec_locked_max[READ]);
         ORDER_COUNT(nsec_locked_total[WRITE]);
         ORDER_COUNT(nsec_locked_total[READ]);
         ORDER_AVG(nsec_locked_total[WRITE], n_locked[WRITE]);
         ORDER_AVG(nsec_locked_total[READ], n_locked[READ]);
         ORDER_COUNT(id);
 
-        #undef ORDER_AVG
-        #undef ORDER_COUNT
-=======
-        STATIC_ORDER(n_contended[WRITE]);
-        STATIC_ORDER(n_owner_changed);
-        STATIC_ORDER(n_locked[WRITE]);
-        STATIC_ORDER(nsec_locked_max[WRITE]);
-
-        /* Let's make the output deterministic */
-        return a - b;
-}
-
-static int cond_info_compare(const void *_a, const void *_b) {
-        const struct cond_info
-                *a = *(const struct cond_info**) _a,
-                *b = *(const struct cond_info**) _b;
-
-        /* Order by the user's chosen ordering first, then fall back to a static
-         * ordering. */
-        switch (summary_cond_order) {
-                #define ORDER_CASE(UCASE, lcase) _ORDER_CASE(COND, UCASE, lcase)
-                #define ORDER_CASE_AVG(UCASE, lcase, divisor) _ORDER_CASE_AVG(COND, UCASE, lcase, divisor)
-
-                ORDER_CASE(ID, id)
-                ORDER_CASE(N_WAIT, n_wait)
-                ORDER_CASE(N_SIGNAL, n_signal)
-                ORDER_CASE(N_BROADCAST, n_broadcast)
-                ORDER_CASE(N_WAIT_CONTENDED, n_wait_contended)
-                ORDER_CASE(N_SIGNAL_CONTENDED, n_signal_contended)
-                ORDER_CASE(NSEC_WAIT_TOTAL, nsec_wait_total)
-                ORDER_CASE(NSEC_WAIT_MAX, nsec_wait_max)
-                ORDER_CASE_AVG(NSEC_WAIT_AVG, nsec_wait_total, n_wait)
-                ORDER_CASE(NSEC_WAIT_CONTENDED_TOTAL, nsec_wait_contended_total)
-                ORDER_CASE(NSEC_WAIT_CONTENDED_MAX, nsec_wait_contended_max)
-                ORDER_CASE_AVG(NSEC_WAIT_CONTENDED_AVG, nsec_wait_contended_total, n_wait_contended)
-                default:
-                        /* Should never be reached. */
-                        assert(0);
-
-                #undef ORDER_CASE_AVG
-                #undef ORDER_CASE
-        }
-
-        /* Fall back to a static ordering. */
-        STATIC_ORDER(n_wait_contended);
-        STATIC_ORDER(n_wait);
-        STATIC_ORDER(nsec_wait_total);
-        STATIC_ORDER(n_signal);
->>>>>>> e23dc421
-
         /* Let's make the output deterministic */
         if (a > b)
                 return -1;
@@ -1038,9 +917,82 @@
         return 0;
 }
 
-#undef STATIC_ORDER
-#undef ORDER_CASE_AVG
-#undef ORDER_CASE
+/*
+ * Note that cond_info_compare sorts the data in descending order
+ * because that's how we're going to use it
+ */
+static int cond_info_compare(const void *_a, const void *_b) {
+        const struct cond_info
+                *a = *(const struct cond_info**) _a,
+                *b = *(const struct cond_info**) _b;
+        double a_avg, b_avg;
+
+        /* Order by the user's chosen ordering first, then fall back to a static
+         * ordering. */
+        switch (summary_cond_order) {
+                case COND_ORDER_ID:
+                        ORDER_COUNT(id);
+                        break;
+                case COND_ORDER_N_WAIT:
+                        ORDER_COUNT(n_wait);
+                        break;
+                case COND_ORDER_N_SIGNAL:
+                        ORDER_COUNT(n_signal);
+                        break;
+                case COND_ORDER_N_BROADCAST:
+                        ORDER_COUNT(n_broadcast);
+                        break;
+                case COND_ORDER_N_WAIT_CONTENDED:
+                        ORDER_COUNT(n_wait_contended);
+                        break;
+                case COND_ORDER_N_SIGNAL_CONTENDED:
+                        ORDER_COUNT(n_signal_contended);
+                        break;
+                case COND_ORDER_NSEC_WAIT_TOTAL:
+                        ORDER_COUNT(nsec_wait_total);
+                        break;
+                case COND_ORDER_NSEC_WAIT_MAX:
+                        ORDER_COUNT(nsec_wait_max);
+                        break;
+                case COND_ORDER_NSEC_WAIT_AVG:
+                        ORDER_AVG(nsec_wait_total, n_wait);
+                        break;
+                case COND_ORDER_NSEC_WAIT_CONTENDED_TOTAL:
+                        ORDER_COUNT(nsec_wait_contended_total);
+                        break;
+                case COND_ORDER_NSEC_WAIT_CONTENDED_MAX:
+                        ORDER_COUNT(nsec_wait_contended_max);
+                        break;
+                case COND_ORDER_NSEC_WAIT_CONTENDED_AVG:
+                        ORDER_AVG(nsec_wait_contended_total, n_wait_contended);
+                        break;
+                default:
+                        /* Should never be reached. */
+                        assert(0);
+        }
+
+        /* Fall back to a static ordering. */
+        ORDER_COUNT(n_wait_contended);
+        ORDER_COUNT(n_wait);
+        ORDER_COUNT(nsec_wait_total);
+        ORDER_COUNT(n_signal_contended);
+        ORDER_COUNT(n_signal);
+        ORDER_COUNT(n_broadcast);
+        ORDER_COUNT(nsec_wait_max);
+        ORDER_COUNT(nsec_wait_contended_total);
+        ORDER_COUNT(nsec_wait_contended_max);
+        ORDER_AVG(nsec_wait_total, n_wait);
+        ORDER_AVG(nsec_wait_contended_total, n_wait_contended);
+        ORDER_COUNT(id);
+
+        /* Let's make the output deterministic */
+        if (a > b)
+                return -1;
+        else if (a < b)
+                return 1;
+
+        return 0;
+}
 
 static bool mutex_info_show(struct mutex_info *mi) {
 
@@ -1102,18 +1054,13 @@
 }
 
 static bool cond_info_dump(struct cond_info *ci) {
-        char *stacktrace_str;
 
         if (!cond_info_show(ci))
                 return false;
 
-        stacktrace_str = stacktrace_to_string(ci->stacktrace);
-
         fprintf(stderr,
                 "\nCondvar #%u (0x%p) first referenced by:\n"
-                "%s", ci->id, ci->cond, stacktrace_str);
-
-        free(stacktrace_str);
+                "%s", ci->id, ci->cond, stacktrace_to_string(ci->origin_stacktrace));
 
         return true;
 }
@@ -1215,8 +1162,6 @@
         return true;
 }
 
-<<<<<<< HEAD
-=======
 static bool cond_info_stat(struct cond_info *ci) {
         if (!cond_info_show(ci))
                 return false;
@@ -1236,31 +1181,6 @@
         return true;
 }
 
-static SummaryMutexOrder summary_mutex_order_from_command(const char *command) {
-        unsigned int i;
-
-        for (i = 0; i < MUTEX_ORDER_INVALID; i++) {
-                if (strcmp(command, summary_mutex_order_details[i].command) == 0) {
-                        return i;
-                }
-        }
-
-        return MUTEX_ORDER_INVALID;
-}
-
-static SummaryCondOrder summary_cond_order_from_command(const char *command) {
-        unsigned int i;
-
-        for (i = 0; i < COND_ORDER_INVALID; i++) {
-                if (strcmp(command, summary_cond_order_details[i].command) == 0) {
-                        return i;
-                }
-        }
-
-        return COND_ORDER_INVALID;
-}
-
->>>>>>> e23dc421
 static void show_summary_internal(void) {
         struct mutex_info *mi, **mutex_table;
         struct cond_info *ci, **cond_table;
@@ -1313,32 +1233,19 @@
 
         qsort(mutex_table, n, sizeof(mutex_table[0]), mutex_info_compare);
 
-<<<<<<< HEAD
         for (i = 0, m = 0; i < n && (show_n_max <= 0 || m < show_n_max); i++)
-                m += mutex_info_dump(table[i]) ? 1 : 0;
-=======
-        for (i = n, m = 0; i > 0 && (show_n_max <= 0 || m < show_n_max); i--)
-                m += mutex_info_dump(mutex_table[i - 1]) ? 1 : 0;
->>>>>>> e23dc421
+                m += mutex_info_dump(mutex_table[i]) ? 1 : 0;
 
         if (m > 0) {
                 fprintf(stderr,
                         "\n"
                         "mutrace: Showing %u mutexes in order of %s:\n"
                         "\n"
-<<<<<<< HEAD
                         " Mutex #  Changed   Locked tot.Time[ms] avg.Time[ms] max.Time[ms]    Cont. tot.Cont[ms] avg.Cont[ms] max.Cont[ms]  Flags\n",
-                        m, summary_order_details[summary_order].ui_string);
+                        m, summary_mutex_order_details[summary_mutex_order].ui_string);
 
                 for (i = 0, m = 0; i < n && (show_n_max <= 0 || m < show_n_max); i++)
-                        m += mutex_info_stat(table[i]) ? 1 : 0;
-=======
-                        " Mutex #   Locked  Changed    Cont. cont.Time[ms] tot.Time[ms] avg.Time[ms] Flags\n",
-                        m, summary_mutex_order_details[summary_mutex_order].ui_string);
-
-                for (i = n, m = 0; i > 0 && (show_n_max <= 0 || m < show_n_max); i--)
-                        m += mutex_info_stat(mutex_table[i - 1]) ? 1 : 0;
->>>>>>> e23dc421
+                        m += mutex_info_stat(mutex_table[i]) ? 1 : 0;
 
 
                 if (i < n)
@@ -1413,8 +1320,8 @@
 
         qsort(cond_table, n, sizeof(cond_table[0]), cond_info_compare);
 
-        for (i = n, m = 0; i > 0 && (show_n_max <= 0 || m < show_n_max); i--)
-                m += cond_info_dump(cond_table[i - 1]) ? 1 : 0;
+        for (i = 0, m = 0; i < n && (show_n_max <= 0 || m < show_n_max); i++)
+                m += cond_info_dump(cond_table[i]) ? 1 : 0;
 
         if (m > 0) {
                 fprintf(stderr,
@@ -1424,9 +1331,8 @@
                         "  Cond #    Waits  Signals    Cont. tot.Time[ms] cont.Time[ms] avg.Time[ms] Flags\n",
                         m, summary_cond_order_details[summary_cond_order].ui_string);
 
-                for (i = n, m = 0; i > 0 && (show_n_max <= 0 || m < show_n_max); i--)
-                        m += cond_info_stat(cond_table[i - 1]) ? 1 : 0;
-
+                for (i = 0, m = 0; i < n && (show_n_max <= 0 || m < show_n_max); i++)
+                        m += cond_info_stat(cond_table[i]) ? 1 : 0;
 
                 if (i < n)
                         fprintf(stderr,
@@ -1821,14 +1727,8 @@
                         /* find_locking_location modifies mi with the pointer, if necessary */
                         blocker_ti->locked_from = find_locking_location(mi, blocker_ti->stacktrace);
 
-<<<<<<< HEAD
                 if (blocker_ti->locked_from)
                         blocker_ti->locked_from->n_blocker++;
-=======
-        if (mi->n_lock_level > 0 && mi->type != PTHREAD_MUTEX_RECURSIVE) {
-                __sync_fetch_and_add(&n_broken_mutexes, 1);
-                mi->broken = true;
->>>>>>> e23dc421
 
                 blocker_ti = blocker_ti->next;
         }
@@ -1921,7 +1821,7 @@
         mi = mutex_info_acquire(mutex);
 
         if (mi->n_lock_level > 0 && mi->type != PTHREAD_MUTEX_RECURSIVE) {
-                __sync_fetch_and_add(&n_broken, 1);
+                __sync_fetch_and_add(&n_broken_mutexes, 1);
                 mi->broken = true;
 
                 if (raise_trap)
@@ -2106,7 +2006,7 @@
         assert(ci);
 
         ci->cond = cond;
-        ci->stacktrace = generate_stacktrace();
+        ci->origin_stacktrace = generate_stacktrace();
 
         ci->next = alive_conds[u];
         alive_conds[u] = ci;
@@ -2471,7 +2371,7 @@
         return mi;
 }
 
-static void rwlock_info_remove(unsigned long u, pthread_rwlock_t *rwlock) {
+static void rwlock_info_remove(unsigned u, pthread_rwlock_t *rwlock) {
         struct mutex_info *mi, *p;
 
         /* Needs external locking */
@@ -2831,7 +2731,7 @@
         return mi;
 }
 
-static void isc_rwlock_info_remove(unsigned long u, isc_rwlock_t *rwl) {
+static void isc_rwlock_info_remove(unsigned u, isc_rwlock_t *rwl) {
         struct mutex_info *mi, *p;
 
         /* Needs external locking */
@@ -2944,7 +2844,7 @@
         mi = isc_rwlock_info_acquire(rwl);
 
         if (mi->n_lock_level > 0 && lock_type == WRITE) {
-                __sync_fetch_and_add(&n_broken, 1);
+                __sync_fetch_and_add(&n_broken_mutexes, 1);
                 mi->broken = true;
 
                 if (raise_trap)
@@ -3044,7 +2944,7 @@
         mi = isc_rwlock_info_acquire(rwl);
 
         if (mi->n_lock_level <= 0) {
-                __sync_fetch_and_add(&n_broken, 1);
+                __sync_fetch_and_add(&n_broken_mutexes, 1);
                 mi->broken = true;
 
                 if (raise_trap)
