/*-*- Mode: C; c-basic-offset: 8 -*-*/

/***
  This file is part of mutrace.

  Copyright 2009 Lennart Poettering

  mutrace is free software: you can redistribute it and/or modify it
  under the terms of the GNU Lesser General Public License as
  published by the Free Software Foundation, either version 3 of the
  License, or (at your option) any later version.

  mutrace is distributed in the hope that it will be useful, but
  WITHOUT ANY WARRANTY; without even the implied warranty of
  MERCHANTABILITY or FITNESS FOR A PARTICULAR PURPOSE. See the GNU
  Lesser General Public License for more details.

  You should have received a copy of the GNU Lesser General Public
  License along with mutrace. If not, see <http://www.gnu.org/licenses/>.
***/

#include "config.h"

#include <pthread.h>
#include <execinfo.h>
#include <stdlib.h>
#include <inttypes.h>
#include <assert.h>
#include <dlfcn.h>
#include <stdbool.h>
#include <errno.h>
#include <string.h>
#include <stdio.h>
#include <sys/types.h>
#include <sys/syscall.h>
#include <unistd.h>
#include <sys/prctl.h>
#include <sched.h>
#include <malloc.h>

#include <isc/types.h>
#include <isc/result.h>
#include <isc/rwlock.h>

#if !defined (__linux__) || !defined(__GLIBC__)
#error "This stuff only works on Linux!"
#endif

#ifndef SCHED_RESET_ON_FORK
/* "Your libc lacks the definition of SCHED_RESET_ON_FORK. We'll now
 * define it ourselves, however make sure your kernel is new
 * enough! */
#define SCHED_RESET_ON_FORK 0x40000000
#endif

#if defined(__i386__) || defined(__x86_64__)
#define DEBUG_TRAP __asm__("int $3")
#else
#include <signal.h>
#define DEBUG_TRAP raise(SIGTRAP)
#endif

#define LIKELY(x) (__builtin_expect(!!(x),1))
#define UNLIKELY(x) (__builtin_expect(!!(x),0))

struct detailed_info {
        char *stacktrace;

        unsigned n_blocker;
        unsigned n_blockee;

        struct detailed_info *next;
};

struct thread_info {
        pid_t owner;
        char *stacktrace;
        struct detailed_info *details;
        struct thread_info *next;
};

struct stacktrace_info {
        void **frames;
        int nb_frame;
};

struct mutex_info {
        pthread_mutex_t *mutex;
        pthread_rwlock_t *rwlock;
        isc_rwlock_t *rwl;

        int type, protocol, kind;
        bool broken:1;
        bool realtime:1;
        bool dead:1;
        bool detailed_tracking:1;

        unsigned n_lock_level;

        pid_t last_owner;

        unsigned n_locked;
        unsigned n_owner_changed;
        unsigned n_contended;

        uint64_t nsec_timestamp;

        uint64_t nsec_locked_total;
        uint64_t nsec_locked_max;
        uint64_t nsec_blocked_total;
        uint64_t nsec_blocked_max;

        unsigned id;

        struct stacktrace_info stacktrace;

        struct mutex_info *next;

        struct detailed_info *details;

        struct thread_info *holder_details;
};

static unsigned hash_size = 3371; /* probably a good idea to pick a prime here */
static unsigned frames_max = 16;

static volatile unsigned n_broken = 0;
static volatile unsigned n_collisions = 0;
static volatile unsigned n_self_contended = 0;

static unsigned show_n_locked_min = 1;
static unsigned show_n_owner_changed_min = 2;
static unsigned show_n_contended_min = 0;
static unsigned show_n_max = 10;

static bool raise_trap = false;
static bool track_rt = false;
static bool detail_contentious_mutexes = true;
static bool detail_contentious_rwlocks = false;
static bool detail_contentious_isc_rwlocks = true;

static int (*real_pthread_mutex_init)(pthread_mutex_t *mutex, const pthread_mutexattr_t *mutexattr) = NULL;
static int (*real_pthread_mutex_destroy)(pthread_mutex_t *mutex) = NULL;
static int (*real_pthread_mutex_lock)(pthread_mutex_t *mutex) = NULL;
static int (*real_pthread_mutex_trylock)(pthread_mutex_t *mutex) = NULL;
static int (*real_pthread_mutex_timedlock)(pthread_mutex_t *mutex, const struct timespec *abstime) = NULL;
static int (*real_pthread_mutex_unlock)(pthread_mutex_t *mutex) = NULL;
static int (*real_pthread_cond_wait)(pthread_cond_t *cond, pthread_mutex_t *mutex) = NULL;
static int (*real_pthread_cond_timedwait)(pthread_cond_t *cond, pthread_mutex_t *mutex, const struct timespec *abstime) = NULL;

static int (*real_pthread_create)(pthread_t *newthread, const pthread_attr_t *attr, void *(*start_routine) (void *), void *arg) = NULL;

static int (*real_pthread_rwlock_init)(pthread_rwlock_t *rwlock, const pthread_rwlockattr_t *attr) = NULL;
static int (*real_pthread_rwlock_destroy)(pthread_rwlock_t *rwlock) = NULL;
static int (*real_pthread_rwlock_rdlock)(pthread_rwlock_t *rwlock) = NULL;
static int (*real_pthread_rwlock_tryrdlock)(pthread_rwlock_t *rwlock) = NULL;
static int (*real_pthread_rwlock_timedrdlock)(pthread_rwlock_t *rwlock, const struct timespec *abstime) = NULL;
static int (*real_pthread_rwlock_wrlock)(pthread_rwlock_t *rwlock) = NULL;
static int (*real_pthread_rwlock_trywrlock)(pthread_rwlock_t *rwlock) = NULL;
static int (*real_pthread_rwlock_timedwrlock)(pthread_rwlock_t *rwlock, const struct timespec *abstime) = NULL;
static int (*real_pthread_rwlock_unlock)(pthread_rwlock_t *rwlock);

static isc_result_t (*real_isc_rwlock_init)(isc_rwlock_t *rwl, unsigned int read_quota, unsigned int write_quota) = NULL;
static isc_result_t (*real_isc_rwlock_lock)(isc_rwlock_t *rwl, isc_rwlocktype_t type) = NULL;
static isc_result_t (*real_isc_rwlock_trylock)(isc_rwlock_t *rwl, isc_rwlocktype_t type) = NULL;
static isc_result_t (*real_isc_rwlock_unlock)(isc_rwlock_t *rwl, isc_rwlocktype_t type) = NULL;
static isc_result_t (*real_isc_rwlock_tryupgrade)(isc_rwlock_t *rwl) = NULL;
static void (*real_isc_rwlock_destroy)(isc_rwlock_t *rwl) = NULL;

static void (*real_exit)(int status) __attribute__((noreturn)) = NULL;
static void (*real__exit)(int status) __attribute__((noreturn)) = NULL;
static void (*real__Exit)(int status) __attribute__((noreturn)) = NULL;
static int (*real_backtrace)(void **array, int size) = NULL;
static char **(*real_backtrace_symbols)(void *const *array, int size) = NULL;
static void (*real_backtrace_symbols_fd)(void *const *array, int size, int fd) = NULL;

static struct mutex_info **alive_mutexes = NULL, **dead_mutexes = NULL;
static pthread_mutex_t *mutexes_lock = NULL;

static __thread bool recursive = false;

static volatile bool initialized = false;
static volatile bool threads_existing = false;

static uint64_t nsec_timestamp_setup;

static void setup(void) __attribute ((constructor));
static void shutdown(void) __attribute ((destructor));

static char *stacktrace_to_string(struct stacktrace_info stacktrace);

static pid_t _gettid(void) {
        return (pid_t) syscall(SYS_gettid);
}

static uint64_t nsec_now(void) {
        struct timespec ts;
        int r;

        r = clock_gettime(CLOCK_MONOTONIC, &ts);
        assert(r == 0);

        return
                (uint64_t) ts.tv_sec * 1000000000ULL +
                (uint64_t) ts.tv_nsec;
}

static const char *get_prname(void) {
        static char prname[17];
        int r;

        r = prctl(PR_GET_NAME, prname);
        assert(r == 0);

        prname[16] = 0;

        return prname;
}

static int parse_env(const char *n, unsigned *t) {
        const char *e;
        char *x = NULL;
        unsigned long ul;

        if (!(e = getenv(n)))
                return 0;

        errno = 0;
        ul = strtoul(e, &x, 0);
        if (!x || *x || errno != 0)
                return -1;

        *t = (unsigned) ul;

        if ((unsigned long) *t != ul)
                return -1;

        return 0;
}

#define LOAD_FUNC(name)                                                 \
        do {                                                            \
                *(void**) (&real_##name) = dlsym(RTLD_NEXT, #name);     \
                assert(real_##name);                                    \
        } while (false)

#define LOAD_FUNC_VERSIONED(name, version)                              \
        do {                                                            \
                *(void**) (&real_##name) = dlvsym(RTLD_NEXT, #name, version); \
                assert(real_##name);                                    \
        } while (false)

static void load_functions(void) {
        static volatile bool loaded = false;

        if (LIKELY(loaded))
                return;

        recursive = true;

        /* If someone uses a shared library constructor that is called
         * before ours we might not be initialized yet when the first
         * lock related operation is executed. To deal with this we'll
         * simply call the original implementation and do nothing
         * else, but for that we do need the original function
         * pointers. */

        LOAD_FUNC(pthread_create);

        LOAD_FUNC(pthread_mutex_init);
        LOAD_FUNC(pthread_mutex_destroy);
        LOAD_FUNC(pthread_mutex_lock);
        LOAD_FUNC(pthread_mutex_trylock);
        LOAD_FUNC(pthread_mutex_timedlock);
        LOAD_FUNC(pthread_mutex_unlock);

        /* There's some kind of weird incompatibility problem causing
         * pthread_cond_timedwait() to freeze if we don't ask for this
         * explicit version of these functions */
        LOAD_FUNC_VERSIONED(pthread_cond_wait, "GLIBC_2.3.2");
        LOAD_FUNC_VERSIONED(pthread_cond_timedwait, "GLIBC_2.3.2");

        LOAD_FUNC(pthread_rwlock_init);
        LOAD_FUNC(pthread_rwlock_destroy);
        LOAD_FUNC(pthread_rwlock_rdlock);
        LOAD_FUNC(pthread_rwlock_tryrdlock);
        LOAD_FUNC(pthread_rwlock_timedrdlock);
        LOAD_FUNC(pthread_rwlock_wrlock);
        LOAD_FUNC(pthread_rwlock_trywrlock);
        LOAD_FUNC(pthread_rwlock_timedwrlock);
        LOAD_FUNC(pthread_rwlock_unlock);

        LOAD_FUNC(isc_rwlock_init);
        LOAD_FUNC(isc_rwlock_lock);
        LOAD_FUNC(isc_rwlock_trylock);
        LOAD_FUNC(isc_rwlock_unlock);
        LOAD_FUNC(isc_rwlock_tryupgrade);
        LOAD_FUNC(isc_rwlock_destroy);

        LOAD_FUNC(exit);
        LOAD_FUNC(_exit);
        LOAD_FUNC(_Exit);

        LOAD_FUNC(backtrace);
        LOAD_FUNC(backtrace_symbols);
        LOAD_FUNC(backtrace_symbols_fd);

        loaded = true;
        recursive = false;
}

static void setup(void) {
        pthread_mutex_t *m, *last;
        int r;
        unsigned t;

        load_functions();

        if (LIKELY(initialized))
                return;

        if (!dlsym(NULL, "main"))
                fprintf(stderr,
                        "mutrace: Application appears to be compiled without -rdynamic. It might be a\n"
                        "mutrace: good idea to recompile with -rdynamic enabled since this produces more\n"
                        "mutrace: useful stack traces.\n\n");

        if (__malloc_hook) {
                fprintf(stderr,
                        "mutrace: Detected non-glibc memory allocator. Your program uses some\n"
                        "mutrace: alternative memory allocator (jemalloc?) which is not compatible with\n"
                        "mutrace: mutrace. Please rebuild your program with the standard memory\n"
                        "mutrace: allocator or fix mutrace to handle yours correctly.\n");

                /* The reason for this is that jemalloc and other
                 * allocators tend to call pthread_mutex_xxx() from
                 * the allocator. However, we need to call malloc()
                 * ourselves from some mutex operations so this might
                 * create an endless loop eventually overflowing the
                 * stack. glibc's malloc() does locking too but uses
                 * lock routines that do not end up calling
                 * pthread_mutex_xxx(). */

                real_exit(1);
        }

        t = hash_size;
        if (parse_env("MUTRACE_HASH_SIZE", &t) < 0 || t <= 0)
                fprintf(stderr, "mutrace: WARNING: Failed to parse $MUTRACE_HASH_SIZE.\n");
        else
                hash_size = t;

        t = frames_max;
        if (parse_env("MUTRACE_FRAMES", &t) < 0 || t <= 0)
                fprintf(stderr, "mutrace: WARNING: Failed to parse $MUTRACE_FRAMES.\n");
        else
                frames_max = t;

        t = show_n_locked_min;
        if (parse_env("MUTRACE_LOCKED_MIN", &t) < 0)
                fprintf(stderr, "mutrace: WARNING: Failed to parse $MUTRACE_LOCKED_MIN.\n");
        else
                show_n_locked_min = t;

        t = show_n_owner_changed_min;
        if (parse_env("MUTRACE_OWNER_CHANGED_MIN", &t) < 0)
                fprintf(stderr, "mutrace: WARNING: Failed to parse $MUTRACE_OWNER_CHANGED_MIN.\n");
        else
                show_n_owner_changed_min = t;

        t = show_n_contended_min;
        if (parse_env("MUTRACE_CONTENDED_MIN", &t) < 0)
                fprintf(stderr, "mutrace: WARNING: Failed to parse $MUTRACE_CONTENDED_MIN.\n");
        else
                show_n_contended_min = t;

        t = show_n_max;
        if (parse_env("MUTRACE_MAX", &t) < 0)
                fprintf(stderr, "mutrace: WARNING: Failed to parse $MUTRACE_MAX.\n");
        else
                show_n_max = t;

        if (getenv("MUTRACE_TRAP"))
                raise_trap = true;

        if (getenv("MUTRACE_TRACK_RT"))
                track_rt = true;

        alive_mutexes = calloc(hash_size, sizeof(struct mutex_info*));
        assert(alive_mutexes);

        dead_mutexes = calloc(hash_size, sizeof(struct mutex_info*));
        assert(dead_mutexes);

        mutexes_lock = malloc(hash_size * sizeof(pthread_mutex_t));
        assert(mutexes_lock);

        for (m = mutexes_lock, last = mutexes_lock+hash_size; m < last; m++) {
                r = real_pthread_mutex_init(m, NULL);

                assert(r == 0);
        }

        nsec_timestamp_setup = nsec_now();

        initialized = true;

<<<<<<< HEAD
        fprintf(stderr, "mutrace: "PACKAGE_VERSION" successfully initialized for process %s (pid %lu).\n",
=======
        fprintf(stderr, "mutrace: "PACKAGE_VERSION" successfully initialized for process %s (PID: %lu).\n",
>>>>>>> c3a04ee5
                get_prname(), (unsigned long) getpid());
}

static unsigned long mutex_hash(pthread_mutex_t *mutex) {
        unsigned long u;

        u = (unsigned long) mutex;
        u /= sizeof(void*);

        return u % hash_size;
}

static unsigned long rwlock_hash(pthread_rwlock_t *rwlock) {
        unsigned long u;

        u = (unsigned long) rwlock;
        u /= sizeof(void*);

        return u % hash_size;
}

static unsigned long isc_rwlock_hash(isc_rwlock_t *rwl) {
        unsigned long u;

        u = (unsigned long) rwl;
        u /= sizeof(void*);

        return u % hash_size;
}

static void lock_hash_mutex(unsigned u) {
        int r;

        r = real_pthread_mutex_trylock(mutexes_lock + u);

        if (UNLIKELY(r == EBUSY)) {
                __sync_fetch_and_add(&n_self_contended, 1);
                r = real_pthread_mutex_lock(mutexes_lock + u);
        }

        assert(r == 0);
}

static void unlock_hash_mutex(unsigned u) {
        int r;

        r = real_pthread_mutex_unlock(mutexes_lock + u);
        assert(r == 0);
}

static struct detailed_info *find_add_details(struct mutex_info *mi, const char *stacktrace) {
        struct detailed_info *candidate, **pcandidate;

        pcandidate = &(mi->details);
        candidate = mi->details;

        while (candidate) {
                if (!strcmp(candidate->stacktrace, stacktrace))
                        return candidate;

                pcandidate = &(candidate->next);
                candidate = candidate->next;
        }

        *pcandidate = calloc(1, sizeof(struct detailed_info));

        assert(*pcandidate);

        (*pcandidate)->stacktrace = strdup(stacktrace);

        assert((*pcandidate)->stacktrace);

        return *pcandidate;
}

static struct thread_info *find_thread(struct mutex_info *mi, pid_t cur_thread) {
        struct thread_info *candidate;

        candidate = mi->holder_details;

        while (candidate) {
                if (candidate->owner == cur_thread)
                        break;

                candidate = candidate->next;
        }

        return candidate;
}

static int mutex_info_compare(const void *_a, const void *_b) {
        const struct mutex_info
                *a = *(const struct mutex_info**) _a,
                *b = *(const struct mutex_info**) _b;

        if (a->n_contended > b->n_contended)
                return -1;
        else if (a->n_contended < b->n_contended)
                return 1;

        if (a->nsec_blocked_max > b->nsec_blocked_max)
                return -1;
        else if (a->nsec_blocked_max < b->nsec_blocked_max)
                return 1;

        if (a->nsec_blocked_total > b->nsec_blocked_total)
                return -1;
        else if (a->nsec_blocked_total < b->nsec_blocked_total)
                return 1;

        if (a->n_owner_changed > b->n_owner_changed)
                return -1;
        else if (a->n_owner_changed < b->n_owner_changed)
                return 1;

        if (a->n_locked > b->n_locked)
                return -1;
        else if (a->n_locked < b->n_locked)
                return 1;

        if (a->nsec_locked_max > b->nsec_locked_max)
                return -1;
        else if (a->nsec_locked_max < b->nsec_locked_max)
                return 1;

        if (a->nsec_locked_total > b->nsec_locked_total)
                return -1;
        else if (a->nsec_locked_total < b->nsec_locked_total)
                return 1;

        /* Let's make the output deterministic */
        if (a > b)
                return -1;
        else if (a < b)
                return 1;

        return 0;
}

static bool mutex_info_show(struct mutex_info *mi) {

        /* Mutexes used by real-time code are always noteworthy */
        if (mi->realtime)
                return true;

        if (mi->n_locked < show_n_locked_min)
                return false;

        if (mi->n_owner_changed < show_n_owner_changed_min)
                return false;

        if (mi->n_contended < show_n_contended_min)
                return false;

        return true;
}

static bool mutex_info_dump(struct mutex_info *mi) {
        char *stacktrace_str;
        struct detailed_info *locked_from;

        if (!mutex_info_show(mi))
                return false;

        stacktrace_str = stacktrace_to_string(mi->stacktrace);

        fprintf(stderr,
                "\nMutex #%u (0x%p) first referenced by:\n"
                "%s", mi->id, mi->mutex ? (void*) mi->mutex : mi->rwlock ? (void*) mi->rwlock : (void*) mi->rwl, stacktrace_str);

        free(stacktrace_str);

        locked_from = mi->details;

        while (locked_from) {
                if (locked_from->n_blocker || locked_from->n_blockee)
                        fprintf(stderr,
                                "    contentious location: blocked %u times, blocker %u times\n"
                                "%s", locked_from->n_blocker, locked_from->n_blockee, locked_from->stacktrace);

                locked_from = locked_from->next;
        }


        return true;
}

static char mutex_type_name(int type) {
        switch (type) {

                case PTHREAD_MUTEX_NORMAL:
                        return '-';

                case PTHREAD_MUTEX_RECURSIVE:
                        return 'r';

                case PTHREAD_MUTEX_ERRORCHECK:
                        return 'e';

                case PTHREAD_MUTEX_ADAPTIVE_NP:
                        return 'a';

                default:
                        return '?';
        }
}

static char mutex_protocol_name(int protocol) {
        switch (protocol) {

                case PTHREAD_PRIO_NONE:
                        return '-';

                case PTHREAD_PRIO_INHERIT:
                        return 'i';

                case PTHREAD_PRIO_PROTECT:
                        return 'p';

                default:
                        return '?';
        }
}

static char rwlock_kind_name(int kind) {
        switch (kind) {

                case PTHREAD_RWLOCK_PREFER_READER_NP:
                        return 'r';

                case PTHREAD_RWLOCK_PREFER_WRITER_NP:
                        return 'w';

                case PTHREAD_RWLOCK_PREFER_WRITER_NONRECURSIVE_NP:
                        return 'W';

                default:
                        return '?';
        }
}

static bool mutex_info_stat(struct mutex_info *mi) {

        if (!mutex_info_show(mi))
                return false;

        fprintf(stderr,
                "%8u %8u %8u %8u %12.3f %12.3f %12.3f %12.3f %12.3f %12.3f %c%c%c%c%c%c\n",
                mi->id,
                mi->n_locked,
                mi->n_owner_changed,
                mi->n_contended,
                (double) mi->nsec_locked_total / 1000000.0,
                (double) mi->nsec_locked_total / mi->n_locked / 1000000.0,
                (double) mi->nsec_locked_max / 1000000.0,
                (double) mi->nsec_blocked_total / 1000000.0,
                (double) mi->nsec_blocked_total / mi->n_locked / 1000000.0,
                (double) mi->nsec_blocked_max / 1000000.0,
                mi->mutex ? 'M' : mi->rwlock ? 'W' : 'I',
                mi->broken ? '!' : (mi->dead ? 'x' : '-'),
                track_rt ? (mi->realtime ? 'R' : '-') : '.',
                mi->mutex ? mutex_type_name(mi->type) : '.',
                mi->mutex ? mutex_protocol_name(mi->protocol) : '.',
                mi->rwlock ? rwlock_kind_name(mi->kind) : '.');

        return true;
}

static void show_summary(void) {
        static pthread_mutex_t summary_mutex = PTHREAD_MUTEX_INITIALIZER;
        static bool shown_summary = false;

        struct mutex_info *mi, **table;
        unsigned n, u, i, m;
        uint64_t t;
        long n_cpus;

        real_pthread_mutex_lock(&summary_mutex);

        if (shown_summary)
                goto finish;

        t = nsec_now() - nsec_timestamp_setup;

        fprintf(stderr,
                "\n"
                "mutrace: Showing statistics for process %s (PID: %lu).\n", get_prname(), (unsigned long) getpid());

        n = 0;
        for (u = 0; u < hash_size; u++) {
                lock_hash_mutex(u);

                for (mi = alive_mutexes[u]; mi; mi = mi->next)
                        n++;

                for (mi = dead_mutexes[u]; mi; mi = mi->next)
                        n++;
        }

        if (n <= 0) {
                fprintf(stderr,
                        "mutrace: No mutexes used.\n");
                goto finish;
        }

        fprintf(stderr,
                "mutrace: %u mutexes used.\n", n);

        table = malloc(sizeof(struct mutex_info*) * n);

        i = 0;
        for (u = 0; u < hash_size; u++) {
                for (mi = alive_mutexes[u]; mi; mi = mi->next) {
                        mi->id = i;
                        table[i++] = mi;
                }

                for (mi = dead_mutexes[u]; mi; mi = mi->next) {
                        mi->id = i;
                        table[i++] = mi;
                }
        }
        assert(i == n);

        qsort(table, n, sizeof(table[0]), mutex_info_compare);

        for (i = 0, m = 0; i < n && (show_n_max <= 0 || m < show_n_max); i++)
                m += mutex_info_dump(table[i]) ? 1 : 0;

        if (m > 0) {
                fprintf(stderr,
                        "\n"
                        "mutrace: Showing %u most contended mutexes:\n"
                        "\n"
                        " Mutex #   Locked  Changed    Cont. tot.Time[ms] avg.Time[ms] max.Time[ms] tot.Blkd[ms] avg.Blkd[ms] max.Blkd[ms]  Flags\n",
                        m);

                for (i = 0, m = 0; i < n && (show_n_max <= 0 || m < show_n_max); i++)
                        m += mutex_info_stat(table[i]) ? 1 : 0;


                if (i < n)
                        fprintf(stderr,
                                "     ...      ...      ...      ...          ...          ...          ...          ...          ...          ... ||||||\n");
                else
                        fprintf(stderr,
                                "                                                                                                                  ||||||\n");

                fprintf(stderr,
<<<<<<< HEAD
                        "                                                                                                                  /|||||\n"
                        "          Object:                                                            M = Mutex, W = RWLock, I = isc_rwlock /||||\n"
                        "           State:                                                                        x = dead, ! = inconsistent /|||\n"
                        "             Use:                                                                        R = used in realtime thread /||\n"
                        "      Mutex Type:                                                        r = RECURSIVE, e = ERRRORCHECK, a = ADAPTIVE /|\n"
                        "  Mutex Protocol:                                                                             i = INHERIT, p = PROTECT /\n"
=======
                        "                                                                           /|||||\n"
                        "          Object:                                     M = Mutex, W = RWLock /||||\n"
                        "           State:                                 x = dead, ! = inconsistent /|||\n"
                        "             Use:                                 R = used in realtime thread /||\n"
                        "      Mutex Type:                  r = RECURSIVE, e = ERRORCHECK, a = ADAPTIVE /|\n"
                        "  Mutex Protocol:                                      i = INHERIT, p = PROTECT /\n"
>>>>>>> c3a04ee5
                        "     RWLock Kind: r = PREFER_READER, w = PREFER_WRITER, W = PREFER_WRITER_NONREC \n");

                if (!track_rt)
                        fprintf(stderr,
                                "\n"
                                "mutrace: Note that the flags column R is only valid in --track-rt mode!\n");

        } else
                fprintf(stderr,
                        "\n"
                        "mutrace: No mutex contended according to filtering parameters.\n");

        free(table);

        for (u = 0; u < hash_size; u++)
                unlock_hash_mutex(u);

        fprintf(stderr,
                "\n"
                "mutrace: Total runtime is %0.3f ms.\n", (double) t / 1000000.0);

        n_cpus = sysconf(_SC_NPROCESSORS_ONLN);
        assert(n_cpus >= 1);

        if (n_cpus <= 1)
                fprintf(stderr,
                        "\n"
                        "mutrace: WARNING: Results for uniprocessor machine. Results might be more interesting\n"
                        "                  when run on an SMP machine!\n");
        else
                fprintf(stderr,
                        "\n"
                        "mutrace: Results for SMP with %li processors.\n", n_cpus);

        if (n_broken > 0)
                fprintf(stderr,
                        "\n"
                        "mutrace: WARNING: %u inconsistent mutex uses detected. Results might not be reliable.\n"
                        "mutrace:          Fix your program first!\n", n_broken);

        if (n_collisions > 0)
                fprintf(stderr,
                        "\n"
                        "mutrace: WARNING: %u internal hash collisions detected. Results might not be as reliable as they could be.\n"
                        "mutrace:          Try to increase --hash-size=, which is currently at %u.\n", n_collisions, hash_size);

        if (n_self_contended > 0)
                fprintf(stderr,
                        "\n"
                        "mutrace: WARNING: %u internal mutex contention detected. Results might not be reliable as they could be.\n"
                        "mutrace:          Try to increase --hash-size=, which is currently at %u.\n", n_self_contended, hash_size);

finish:
        shown_summary = true;

        real_pthread_mutex_unlock(&summary_mutex);
}

static void shutdown(void) {
        show_summary();
}

void exit(int status) {
        show_summary();
        real_exit(status);
}

void _exit(int status) {
        show_summary();
        real_exit(status);
}

void _Exit(int status) {
        show_summary();
        real__Exit(status);
}

static bool is_realtime(void) {
        int policy;

        policy = sched_getscheduler(_gettid());
        assert(policy >= 0);

        policy &= ~SCHED_RESET_ON_FORK;

        return
                policy == SCHED_FIFO ||
                policy == SCHED_RR;
}

static bool verify_frame(const char *s) {

        /* Generated by glibc's native backtrace_symbols() on Fedora */
        if (strstr(s, "/" SONAME "("))
                return false;

        /* Generated by glibc's native backtrace_symbols() on Debian */
        if (strstr(s, "/" SONAME " ["))
                return false;

        /* Generated by backtrace-symbols.c */
        if (strstr(s, __FILE__":"))
                return false;

        return true;
}

static int light_backtrace(void **buffer, int size) {
#if defined(__i386__) || defined(__x86_64__)
        int osize = 0;
        void *stackaddr;
        size_t stacksize;
        void *frame;

        pthread_attr_t attr;
        pthread_getattr_np(pthread_self(), &attr);
        pthread_attr_getstack(&attr, &stackaddr, &stacksize);
        pthread_attr_destroy(&attr);

#if defined(__i386__)
        __asm__("mov %%ebp, %[frame]": [frame] "=r" (frame));
#elif defined(__x86_64__)
        __asm__("mov %%rbp, %[frame]": [frame] "=r" (frame));
#endif
        while (osize < size &&
               frame >= stackaddr &&
               frame < (void *)((char *)stackaddr + stacksize)) {
                buffer[osize++] = *((void **)frame + 1);
                frame = *(void **)frame;
        }

        return osize;
#else
        return real_backtrace(buffer, size);
#endif
}

static struct stacktrace_info generate_stacktrace(void) {
        struct stacktrace_info stacktrace;

        stacktrace.frames = malloc(sizeof(void*) * frames_max);
        assert(stacktrace.frames);

        stacktrace.nb_frame = light_backtrace(stacktrace.frames, frames_max);
        assert(stacktrace.nb_frame >= 0);

        return stacktrace;
}

static char *stacktrace_to_string(struct stacktrace_info stacktrace) {
        char **strings, *ret, *p;
        int i;
        size_t k;
        bool b;

        strings = real_backtrace_symbols(stacktrace.frames, stacktrace.nb_frame);
        assert(strings);

        k = 0;
        for (i = 0; i < stacktrace.nb_frame; i++)
                k += strlen(strings[i]) + 2;

        ret = malloc(k + 1);
        assert(ret);

        b = false;
        for (i = 0, p = ret; i < stacktrace.nb_frame; i++) {
                if (!b && !verify_frame(strings[i]))
                        continue;

                if (!b && i > 0) {
                        /* Skip all but the first stack frame of ours */
                        *(p++) = '\t';
                        strcpy(p, strings[i-1]);
                        p += strlen(strings[i-1]);
                        *(p++) = '\n';
                }

                b = true;

                *(p++) = '\t';
                strcpy(p, strings[i]);
                p += strlen(strings[i]);
                *(p++) = '\n';
        }

        *p = 0;

        free(strings);

        return ret;
}

static struct mutex_info *mutex_info_add(unsigned long u, pthread_mutex_t *mutex, int type, int protocol) {
        struct mutex_info *mi;

        /* Needs external locking */

        if (alive_mutexes[u])
                __sync_fetch_and_add(&n_collisions, 1);

        mi = calloc(1, sizeof(struct mutex_info));
        assert(mi);

        mi->mutex = mutex;
        mi->type = type;
        mi->protocol = protocol;
        mi->stacktrace = generate_stacktrace();

        mi->next = alive_mutexes[u];
        alive_mutexes[u] = mi;

        return mi;
}

static void mutex_info_remove(unsigned u, pthread_mutex_t *mutex) {
        struct mutex_info *mi, *p;

        /* Needs external locking */

        for (mi = alive_mutexes[u], p = NULL; mi; p = mi, mi = mi->next)
                if (mi->mutex == mutex)
                        break;

        if (!mi)
                return;

        if (p)
                p->next = mi->next;
        else
                alive_mutexes[u] = mi->next;

        mi->dead = true;
        mi->next = dead_mutexes[u];
        dead_mutexes[u] = mi;
}

static struct mutex_info *mutex_info_acquire(pthread_mutex_t *mutex) {
        unsigned long u;
        struct mutex_info *mi;

        u = mutex_hash(mutex);
        lock_hash_mutex(u);

        for (mi = alive_mutexes[u]; mi; mi = mi->next)
                if (mi->mutex == mutex)
                        return mi;

        /* FIXME: We assume that static mutexes are NORMAL, which
         * might not actually be correct */
        return mutex_info_add(u, mutex, PTHREAD_MUTEX_NORMAL, PTHREAD_PRIO_NONE);
}

static void mutex_info_release(pthread_mutex_t *mutex) {
        unsigned long u;

        u = mutex_hash(mutex);
        unlock_hash_mutex(u);
}

int pthread_mutex_init(pthread_mutex_t *mutex, const pthread_mutexattr_t *mutexattr) {
        int r;
        unsigned long u;

        if (UNLIKELY(!initialized && recursive)) {
                static const pthread_mutex_t template = PTHREAD_MUTEX_INITIALIZER;
                /* Now this is incredibly ugly. */

                memcpy(mutex, &template, sizeof(pthread_mutex_t));
                return 0;
        }

        load_functions();

        r = real_pthread_mutex_init(mutex, mutexattr);
        if (r != 0)
                return r;

        if (LIKELY(initialized && !recursive)) {
                int type = PTHREAD_MUTEX_NORMAL;
                int protocol = PTHREAD_PRIO_NONE;

                recursive = true;
                u = mutex_hash(mutex);
                lock_hash_mutex(u);

                mutex_info_remove(u, mutex);

                if (mutexattr) {
                        int k;

                        k = pthread_mutexattr_gettype(mutexattr, &type);
                        assert(k == 0);

                        k = pthread_mutexattr_getprotocol(mutexattr, &protocol);
                        assert(k == 0);
                }

                mutex_info_add(u, mutex, type, protocol);

                unlock_hash_mutex(u);
                recursive = false;
        }

        return r;
}

int pthread_mutex_destroy(pthread_mutex_t *mutex) {
        unsigned long u;

        assert(initialized || !recursive);

        load_functions();

        if (LIKELY(initialized && !recursive)) {
                recursive = true;

                u = mutex_hash(mutex);
                lock_hash_mutex(u);

                mutex_info_remove(u, mutex);

                unlock_hash_mutex(u);

                recursive = false;
        }

        return real_pthread_mutex_destroy(mutex);
}

static void update_blocking_counts(struct mutex_info *mi, const char *blockee_stacktrace) {
        struct detailed_info *blockee_callpoint;
        struct thread_info *blocker_ti;

        blocker_ti = mi->holder_details;

        while (blocker_ti) {
                if (!blocker_ti->details && blocker_ti->stacktrace)
                        /* find_add_details modifies mi with the pointer, if necessary */
                        blocker_ti->details = find_add_details(mi, blocker_ti->stacktrace);

                if (blocker_ti->details)
                        blocker_ti->details->n_blocker++;

                blocker_ti = blocker_ti->next;
        }

        /* find_add_details modifies mi with the pointer, if necessary */
        blockee_callpoint = find_add_details(mi, blockee_stacktrace);
        blockee_callpoint->n_blockee++;
}

static void generic_lock(struct mutex_info *mi, bool busy, uint64_t nsec_blocked, bool do_details) {
        struct thread_info *this_ti;
        pid_t tid;

        mi->n_lock_level++;
        mi->n_locked++;

        tid = _gettid();

        this_ti = calloc(1, sizeof(struct thread_info));
        assert(this_ti);
        this_ti->owner = tid;

        if (mi->detailed_tracking) {
            this_ti->stacktrace = generate_stacktrace();
        }

        if (busy) {
                mi->n_contended++;

                mi->nsec_blocked_total += nsec_blocked;

                if (nsec_blocked > mi->nsec_blocked_max)
                        mi->nsec_blocked_max = nsec_blocked;

                if (mi->detailed_tracking) {
                        update_blocking_counts(mi, this_ti->stacktrace);
                }
                else if (do_details && mi->n_contended > 10000) {
                        mi->detailed_tracking = true;
                }
        }

        /*
         * if we're the new owner, and the sole owner, then we can
         * forget the details of the prior holders, if any
         */
        if (mi->n_lock_level == 1) {
                struct thread_info *t;

                while (mi->holder_details) {
                        t = mi->holder_details;
                        mi->holder_details = t->next;
                        if (t->stacktrace)
                                free(t->stacktrace);
                        free(t);
                }

                /*
                 * only count wall-clock time once, not once per locking thread
                 */
                mi->nsec_timestamp = nsec_now();
        }

        this_ti->next = mi->holder_details;
        mi->holder_details = this_ti;

        if (mi->last_owner != tid) {
                if (mi->last_owner != 0)
                        mi->n_owner_changed++;

                mi->last_owner = tid;
        }

        if (track_rt && !mi->realtime && is_realtime())
                mi->realtime = true;
}

static void mutex_lock(pthread_mutex_t *mutex, bool busy, uint64_t nsec_blocked) {
        struct mutex_info *mi;

        if (UNLIKELY(!initialized || recursive))
                return;

        recursive = true;
        mi = mutex_info_acquire(mutex);

        if (mi->n_lock_level > 0 && mi->type != PTHREAD_MUTEX_RECURSIVE) {
                __sync_fetch_and_add(&n_broken, 1);
                mi->broken = true;

                if (raise_trap)
                        DEBUG_TRAP;
        }

        generic_lock(mi, busy, nsec_blocked, detail_contentious_mutexes);

        mutex_info_release(mutex);
        recursive = false;
}

int pthread_mutex_lock(pthread_mutex_t *mutex) {
        int r;
        bool busy;
        uint64_t nsec_blocked = 0;

        if (UNLIKELY(!initialized && recursive)) {
                /* During the initialization phase we might be called
                 * inside of dlsym(). Since we'd enter an endless loop
                 * if we tried to resolved the real
                 * pthread_mutex_lock() here then we simply fake the
                 * lock which should be safe since no thread can be
                 * running yet. */

                assert(!threads_existing);
                return 0;
        }

        load_functions();

        r = real_pthread_mutex_trylock(mutex);
        if (UNLIKELY(r != EBUSY && r != 0))
                return r;

        if (UNLIKELY((busy = (r == EBUSY)))) {
                uint64_t nsec_ts = nsec_now();

                r = real_pthread_mutex_lock(mutex);

                nsec_blocked = nsec_now() - nsec_ts;

                if (UNLIKELY(r != 0))
                        return r;
        }

        mutex_lock(mutex, busy, nsec_blocked);
        return r;
}

int pthread_mutex_timedlock(pthread_mutex_t *mutex, const struct timespec *abstime) {
        int r;
        bool busy;
        uint64_t nsec_blocked = 0;

        if (UNLIKELY(!initialized && recursive)) {
                assert(!threads_existing);
                return 0;
        }

        load_functions();

        r = real_pthread_mutex_trylock(mutex);
        if (UNLIKELY(r != EBUSY && r != 0))
                return r;

        if (UNLIKELY((busy = (r == EBUSY)))) {
                uint64_t nsec_ts = nsec_now();

                r = real_pthread_mutex_timedlock(mutex, abstime);

                nsec_blocked = nsec_now() - nsec_ts;

                if (UNLIKELY(r == ETIMEDOUT))
                        busy = true;
                else if (UNLIKELY(r != 0))
                        return r;
        }

        mutex_lock(mutex, busy, nsec_blocked);
        return r;
}

int pthread_mutex_trylock(pthread_mutex_t *mutex) {
        int r;

        if (UNLIKELY(!initialized && recursive)) {
                assert(!threads_existing);
                return 0;
        }

        load_functions();

        r = real_pthread_mutex_trylock(mutex);
        if (UNLIKELY(r != 0))
                return r;

        mutex_lock(mutex, false, 0);
        return r;
}

static void generic_unlock(struct mutex_info *mi) {
        uint64_t t;
        pid_t tid;
        struct thread_info *ti;

        mi->n_lock_level--;

        tid = _gettid();

        ti = find_thread(mi, tid);

        /*
         * I'd love to assert(ti) here, but I don't fee confident in doing so
         */
        if (ti)
                /* 
                 * remove this frame from future consideration when unlocking
                 * needed for recursive locks
                 * from what I can tell, no legitmate thread will hever have ID 0
                 */
                ti->owner = 0;

        /*
         * only count wall-clock time once, not once per locking thread
         */
        if (mi->n_lock_level == 0) {
                t = nsec_now() - mi->nsec_timestamp;
                mi->nsec_locked_total += t;

                if (t > mi->nsec_locked_max)
                        mi->nsec_locked_max = t;
        }
}

static void mutex_unlock(pthread_mutex_t *mutex) {
        struct mutex_info *mi;

        if (UNLIKELY(!initialized || recursive))
                return;

        recursive = true;
        mi = mutex_info_acquire(mutex);

        if (mi->n_lock_level <= 0) {
                __sync_fetch_and_add(&n_broken, 1);
                mi->broken = true;

                if (raise_trap)
                        DEBUG_TRAP;
        }

        generic_unlock(mi);

        mutex_info_release(mutex);
        recursive = false;
}

int pthread_mutex_unlock(pthread_mutex_t *mutex) {

        if (UNLIKELY(!initialized && recursive)) {
                assert(!threads_existing);
                return 0;
        }

        load_functions();

        mutex_unlock(mutex);

        return real_pthread_mutex_unlock(mutex);
}

int pthread_cond_wait(pthread_cond_t *cond, pthread_mutex_t *mutex) {
        int r;

        assert(initialized || !recursive);

        load_functions();

        mutex_unlock(mutex);
        r = real_pthread_cond_wait(cond, mutex);

        /* Unfortunately we cannot distuingish mutex contention and
         * the condition not being signalled here. */
        mutex_lock(mutex, false, 0);

        return r;
}

int pthread_cond_timedwait(pthread_cond_t *cond, pthread_mutex_t *mutex, const struct timespec *abstime) {
        int r;

        assert(initialized || !recursive);

        load_functions();

        mutex_unlock(mutex);
        r = real_pthread_cond_timedwait(cond, mutex, abstime);
        mutex_lock(mutex, false, 0);

        return r;
}

int pthread_create(pthread_t *newthread,
                   const pthread_attr_t *attr,
                   void *(*start_routine) (void *),
                   void *arg) {

        load_functions();

        if (UNLIKELY(!threads_existing)) {
                threads_existing = true;
                setup();
        }

        return real_pthread_create(newthread, attr, start_routine, arg);
}

int backtrace(void **array, int size) {
        int r;

        load_functions();

        /* backtrace() internally uses a mutex. To avoid an endless
         * loop we need to disable ourselves so that we don't try to
         * call backtrace() ourselves when looking at that lock. */

        recursive = true;
        r = real_backtrace(array, size);
        recursive = false;

        return r;
}

char **backtrace_symbols(void *const *array, int size) {
        char **r;

        load_functions();

        recursive = true;
        r = real_backtrace_symbols(array, size);
        recursive = false;

        return r;
}

void backtrace_symbols_fd(void *const *array, int size, int fd) {
        load_functions();

        recursive = true;
        real_backtrace_symbols_fd(array, size, fd);
        recursive = false;
}

static struct mutex_info *rwlock_info_add(unsigned long u, pthread_rwlock_t *rwlock, int kind) {
        struct mutex_info *mi;

        /* Needs external locking */

        if (alive_mutexes[u])
                __sync_fetch_and_add(&n_collisions, 1);

        mi = calloc(1, sizeof(struct mutex_info));
        assert(mi);

        mi->rwlock = rwlock;
        mi->kind = kind;
        mi->stacktrace = generate_stacktrace();

        mi->next = alive_mutexes[u];
        alive_mutexes[u] = mi;

        return mi;
}

static void rwlock_info_remove(unsigned long u, pthread_rwlock_t *rwlock) {
        struct mutex_info *mi, *p;

        /* Needs external locking */

        for (mi = alive_mutexes[u], p = NULL; mi; p = mi, mi = mi->next)
                if (mi->rwlock == rwlock)
                        break;

        if (!mi)
                return;

        if (p)
                p->next = mi->next;
        else
                alive_mutexes[u] = mi->next;

        mi->dead = true;
        mi->next = dead_mutexes[u];
        dead_mutexes[u] = mi;
}

static struct mutex_info *rwlock_info_acquire(pthread_rwlock_t *rwlock) {
        unsigned long u;
        struct mutex_info *mi;

        u = rwlock_hash(rwlock);
        lock_hash_mutex(u);

        for (mi = alive_mutexes[u]; mi; mi = mi->next)
                if (mi->rwlock == rwlock)
                        return mi;

        /* FIXME: We assume that static mutexes are RWLOCK_DEFAULT,
         * which might not actually be correct */
        return rwlock_info_add(u, rwlock, PTHREAD_RWLOCK_DEFAULT_NP);
}

static void rwlock_info_release(pthread_rwlock_t *rwlock) {
        unsigned long u;

        u = rwlock_hash(rwlock);
        unlock_hash_mutex(u);
}

int pthread_rwlock_init(pthread_rwlock_t *rwlock, const pthread_rwlockattr_t *attr) {
        int r;
        unsigned long u;

        if (UNLIKELY(!initialized && recursive)) {
                static const pthread_rwlock_t template = PTHREAD_RWLOCK_INITIALIZER;
                /* Now this is incredibly ugly. */

                memcpy(rwlock, &template, sizeof(pthread_rwlock_t));
                return 0;
        }

        load_functions();

        r = real_pthread_rwlock_init(rwlock, attr);
        if (r != 0)
                return r;

        if (LIKELY(initialized && !recursive)) {
                int kind = PTHREAD_RWLOCK_DEFAULT_NP;

                recursive = true;
                u = rwlock_hash(rwlock);
                lock_hash_mutex(u);

                rwlock_info_remove(u, rwlock);

                if (attr) {
                        int k;

                        k = pthread_rwlockattr_getkind_np(attr, &kind);
                        assert(k == 0);
                }

                rwlock_info_add(u, rwlock, kind);

                unlock_hash_mutex(u);
                recursive = false;
        }

        return r;
}

int pthread_rwlock_destroy(pthread_rwlock_t *rwlock) {
        unsigned long u;

        assert(initialized || !recursive);

        load_functions();

        if (LIKELY(initialized && !recursive)) {
                recursive = true;

                u = rwlock_hash(rwlock);
                lock_hash_mutex(u);

                rwlock_info_remove(u, rwlock);

                unlock_hash_mutex(u);

                recursive = false;
        }

        return real_pthread_rwlock_destroy(rwlock);
}

static void rwlock_lock(pthread_rwlock_t *rwlock, bool for_write, bool busy, uint64_t nsec_blocked) {
        struct mutex_info *mi;

        if (UNLIKELY(!initialized || recursive))
                return;

        recursive = true;
        mi = rwlock_info_acquire(rwlock);

        if (mi->n_lock_level > 0 && for_write) {
                __sync_fetch_and_add(&n_broken, 1);
                mi->broken = true;

                if (raise_trap)
                        DEBUG_TRAP;
        }

        generic_lock(mi, busy, nsec_blocked, detail_contentious_rwlocks);

        rwlock_info_release(rwlock);
        recursive = false;
}

int pthread_rwlock_rdlock(pthread_rwlock_t *rwlock) {
        int r;
        bool busy;
        uint64_t nsec_blocked = 0;

        if (UNLIKELY(!initialized && recursive)) {
                assert(!threads_existing);
                return 0;
        }

        load_functions();

        r = real_pthread_rwlock_tryrdlock(rwlock);
        if (UNLIKELY(r != EBUSY && r != 0))
                return r;

        if (UNLIKELY((busy = (r == EBUSY)))) {
                uint64_t nsec_ts = nsec_now();

                r = real_pthread_rwlock_rdlock(rwlock);

                nsec_blocked = nsec_now() - nsec_ts;

                if (UNLIKELY(r == ETIMEDOUT))
                        busy = true;
                else if (UNLIKELY(r != 0))
                        return r;
        }

        rwlock_lock(rwlock, false, busy, nsec_blocked);
        return r;
}

int pthread_rwlock_tryrdlock(pthread_rwlock_t *rwlock) {
        int r;

        if (UNLIKELY(!initialized && recursive)) {
                assert(!threads_existing);
                return 0;
        }

        load_functions();

        r = real_pthread_rwlock_tryrdlock(rwlock);
        if (UNLIKELY(r != 0))
                return r;

        rwlock_lock(rwlock, false, false, 0);
        return r;
}

int pthread_rwlock_timedrdlock(pthread_rwlock_t *rwlock, const struct timespec *abstime) {
        int r;
        bool busy;
        uint64_t nsec_blocked = 0;

        if (UNLIKELY(!initialized && recursive)) {
                assert(!threads_existing);
                return 0;
        }

        load_functions();

        r = real_pthread_rwlock_tryrdlock(rwlock);
        if (UNLIKELY(r != EBUSY && r != 0))
                return r;

        if (UNLIKELY((busy = (r == EBUSY)))) {
                uint64_t nsec_ts = nsec_now();

                r = real_pthread_rwlock_timedrdlock(rwlock, abstime);

                nsec_blocked = nsec_now() - nsec_ts;

                if (UNLIKELY(r == ETIMEDOUT))
                        busy = true;
                else if (UNLIKELY(r != 0))
                        return r;
        }

        rwlock_lock(rwlock, false, busy, nsec_blocked);
        return r;
}

int pthread_rwlock_wrlock(pthread_rwlock_t *rwlock) {
        int r;
        bool busy;
        uint64_t nsec_blocked = 0;

        if (UNLIKELY(!initialized && recursive)) {
                assert(!threads_existing);
                return 0;
        }

        load_functions();

        r = real_pthread_rwlock_trywrlock(rwlock);
        if (UNLIKELY(r != EBUSY && r != 0))
                return r;

        if (UNLIKELY((busy = (r == EBUSY)))) {
                uint64_t nsec_ts = nsec_now();

                r = real_pthread_rwlock_wrlock(rwlock);

                nsec_blocked = nsec_now() - nsec_ts;

                if (UNLIKELY(r == ETIMEDOUT))
                        busy = true;
                else if (UNLIKELY(r != 0))
                        return r;
        }

        rwlock_lock(rwlock, true, busy, nsec_blocked);
        return r;
}

int pthread_rwlock_trywrlock(pthread_rwlock_t *rwlock) {
        int r;

        if (UNLIKELY(!initialized && recursive)) {
                assert(!threads_existing);
                return 0;
        }

        load_functions();

        r = real_pthread_rwlock_trywrlock(rwlock);
        if (UNLIKELY(r != EBUSY && r != 0))
                return r;

        rwlock_lock(rwlock, true, false, 0);
        return r;
}

int pthread_rwlock_timedwrlock(pthread_rwlock_t *rwlock, const struct timespec *abstime) {
        int r;
        bool busy;
        uint64_t nsec_blocked = 0;

        if (UNLIKELY(!initialized && recursive)) {
                assert(!threads_existing);
                return 0;
        }

        load_functions();

        r = real_pthread_rwlock_trywrlock(rwlock);
        if (UNLIKELY(r != EBUSY && r != 0))
                return r;

        if (UNLIKELY((busy = (r == EBUSY)))) {
                uint64_t nsec_ts = nsec_now();

                r = real_pthread_rwlock_timedwrlock(rwlock, abstime);

                nsec_blocked = nsec_now() - nsec_ts;

                if (UNLIKELY(r == ETIMEDOUT))
                        busy = true;
                else if (UNLIKELY(r != 0))
                        return r;
        }

        rwlock_lock(rwlock, true, busy, nsec_blocked);
        return r;
}

static void rwlock_unlock(pthread_rwlock_t *rwlock) {
        struct mutex_info *mi;

        if (UNLIKELY(!initialized || recursive))
                return;

        recursive = true;
        mi = rwlock_info_acquire(rwlock);

        if (mi->n_lock_level <= 0) {
                __sync_fetch_and_add(&n_broken, 1);
                mi->broken = true;

                if (raise_trap)
                        DEBUG_TRAP;
        }

        generic_unlock(mi);

        rwlock_info_release(rwlock);
        recursive = false;
}

int pthread_rwlock_unlock(pthread_rwlock_t *rwlock) {

        if (UNLIKELY(!initialized && recursive)) {
                assert(!threads_existing);
                return 0;
        }

        load_functions();

        rwlock_unlock(rwlock);

        return real_pthread_rwlock_unlock(rwlock);
}

static struct mutex_info *isc_rwlock_info_add(unsigned long u, isc_rwlock_t *rwl) {
        struct mutex_info *mi;

        /* Needs external locking */

        if (alive_mutexes[u])
                __sync_fetch_and_add(&n_collisions, 1);

        mi = calloc(1, sizeof(struct mutex_info));
        assert(mi);

        mi->rwl = rwl;
        mi->stacktrace = generate_stacktrace();

        mi->next = alive_mutexes[u];
        alive_mutexes[u] = mi;

        return mi;
}

static void isc_rwlock_info_remove(unsigned long u, isc_rwlock_t *rwl) {
        struct mutex_info *mi, *p;

        /* Needs external locking */

        for (mi = alive_mutexes[u], p = NULL; mi; p = mi, mi = mi->next)
                if (mi->rwl == rwl)
                        break;

        if (!mi)
                return;

        if (p)
                p->next = mi->next;
        else
                alive_mutexes[u] = mi->next;

        mi->dead = true;
        mi->next = dead_mutexes[u];
        dead_mutexes[u] = mi;
}

static struct mutex_info *isc_rwlock_info_acquire(isc_rwlock_t *rwl) {
        unsigned long u;
        struct mutex_info *mi;

        u = isc_rwlock_hash(rwl);
        lock_hash_mutex(u);

        for (mi = alive_mutexes[u]; mi; mi = mi->next)
                if (mi->rwl == rwl)
                        return mi;

        return isc_rwlock_info_add(u, rwl);
}

static void isc_rwlock_info_release(isc_rwlock_t *rwl) {
        unsigned long u;

        u = isc_rwlock_hash(rwl);
        unlock_hash_mutex(u);
}

isc_result_t isc_rwlock_init(isc_rwlock_t *rwl, unsigned int read_quota, unsigned int write_quota) {
        isc_result_t r;
        unsigned long u;

        if (UNLIKELY(!initialized && recursive)) {
                /* this means that we don't yet have the real_isc_rwlock_init pointer
                 * and that somehow we're already in the process of getting information
                 * aobut a lock.  this is bad.
                 * with the pthreads types an attempt is made to recover.
                 * no such attempt will be made here.
                 */
                assert(0);
        }

        load_functions();

        r = real_isc_rwlock_init(rwl, read_quota, write_quota);
        if (r != ISC_R_SUCCESS)
                return r;

        if (LIKELY(initialized && !recursive)) {
                recursive = true;

                u = isc_rwlock_hash(rwl);
                lock_hash_mutex(u);

                isc_rwlock_info_remove(u, rwl);

                isc_rwlock_info_add(u, rwl);

                unlock_hash_mutex(u);
                recursive = false;
        }

        return r;
}

void isc_rwlock_destroy(isc_rwlock_t *rwl) {
        unsigned long u;

        assert(initialized || !recursive);

        load_functions();

        if (LIKELY(initialized && !recursive)) {
                recursive = true;

                u = isc_rwlock_hash(rwl);
                lock_hash_mutex(u);

                isc_rwlock_info_remove(u, rwl);

                unlock_hash_mutex(u);

                recursive = false;
        }

        real_isc_rwlock_destroy(rwl);
}

static void irwlock_lock(isc_rwlock_t *rwl, bool for_write, bool busy, uint64_t nsec_blocked) {
        struct mutex_info *mi;

        if (UNLIKELY(!initialized || recursive))
                return;

        recursive = true;
        mi = isc_rwlock_info_acquire(rwl);

        if (mi->n_lock_level > 0 && for_write) {
                __sync_fetch_and_add(&n_broken, 1);
                mi->broken = true;

                if (raise_trap)
                        DEBUG_TRAP;
        }

        generic_lock(mi, busy, nsec_blocked, detail_contentious_isc_rwlocks);

        isc_rwlock_info_release(rwl);
        recursive = false;
}

static void irwlock_upgrade_failed(isc_rwlock_t *rwl) {
        struct mutex_info *mi;

        if (UNLIKELY(!initialized || recursive))
                return;

        recursive = true;
        mi = isc_rwlock_info_acquire(rwl);

        mi->n_contended++;

        if (mi->detailed_tracking) {
                char *this_stacktrace = generate_stacktrace();

                update_blocking_counts(mi, this_stacktrace);

                free(this_stacktrace);
        }
        else if (detail_contentious_isc_rwlocks && mi->n_contended > 10000) {
                mi->detailed_tracking = true;
        }

        isc_rwlock_info_release(rwl);
        recursive = false;
}

isc_result_t isc_rwlock_lock(isc_rwlock_t *rwl, isc_rwlocktype_t type) {
        isc_result_t r;
        bool busy;
        uint64_t nsec_blocked = 0;

        if (UNLIKELY(!initialized && recursive)) {
                assert(!threads_existing);
                return 0;
        }

        load_functions();

        r = real_isc_rwlock_trylock(rwl, type);

        if (UNLIKELY(r != ISC_R_LOCKBUSY && r != ISC_R_SUCCESS))
                return r;

        if (UNLIKELY((busy = (r == ISC_R_LOCKBUSY)))) {
                uint64_t nsec_ts = nsec_now();

                r = real_isc_rwlock_lock(rwl, type);

                nsec_blocked = nsec_now() - nsec_ts;

                if (UNLIKELY( r != ISC_R_SUCCESS))
                        return r;
        }

        irwlock_lock(rwl, type == isc_rwlocktype_write, busy, nsec_blocked);
        return r;
}

isc_result_t isc_rwlock_trylock(isc_rwlock_t *rwl, isc_rwlocktype_t type) {
        isc_result_t r;

        if (UNLIKELY(!initialized && recursive)) {
                assert(!threads_existing);
                return 0;
        }

        load_functions();

        r = real_isc_rwlock_trylock(rwl, type);

        if (UNLIKELY(r != ISC_R_SUCCESS))
                return r;

        irwlock_lock(rwl, type == isc_rwlocktype_write, false, 0);
        return r;
}

isc_result_t isc_rwlock_tryupgrade(isc_rwlock_t *rwl) {
        isc_result_t r;

        if (UNLIKELY(!initialized && recursive)) {
                assert(!threads_existing);
                return 0;
        }

        load_functions();

        r = real_isc_rwlock_tryupgrade(rwl);

        if (r == ISC_R_LOCKBUSY)
                irwlock_upgrade_failed(rwl);

        return r;
}

static void irwlock_unlock(isc_rwlock_t *rwl) {
        struct mutex_info *mi;

        if (UNLIKELY(!initialized || recursive))
                return;

        recursive = true;
        mi = isc_rwlock_info_acquire(rwl);

        if (mi->n_lock_level <= 0) {
                __sync_fetch_and_add(&n_broken, 1);
                mi->broken = true;

                if (raise_trap)
                        DEBUG_TRAP;
        }

        generic_unlock(mi);

        isc_rwlock_info_release(rwl);
        recursive = false;
}

isc_result_t isc_rwlock_unlock(isc_rwlock_t *rwl, isc_rwlocktype_t type) {
        if (UNLIKELY(!initialized && recursive)) {
                assert(!threads_existing);
                return 0;
        }

        load_functions();

        irwlock_unlock(rwl);

        return real_isc_rwlock_unlock(rwl, type);
}
<|MERGE_RESOLUTION|>--- conflicted
+++ resolved
@@ -405,11 +405,7 @@
 
         initialized = true;
 
-<<<<<<< HEAD
-        fprintf(stderr, "mutrace: "PACKAGE_VERSION" successfully initialized for process %s (pid %lu).\n",
-=======
         fprintf(stderr, "mutrace: "PACKAGE_VERSION" successfully initialized for process %s (PID: %lu).\n",
->>>>>>> c3a04ee5
                 get_prname(), (unsigned long) getpid());
 }
 
@@ -759,21 +755,12 @@
                                 "                                                                                                                  ||||||\n");
 
                 fprintf(stderr,
-<<<<<<< HEAD
                         "                                                                                                                  /|||||\n"
                         "          Object:                                                            M = Mutex, W = RWLock, I = isc_rwlock /||||\n"
                         "           State:                                                                        x = dead, ! = inconsistent /|||\n"
                         "             Use:                                                                        R = used in realtime thread /||\n"
-                        "      Mutex Type:                                                        r = RECURSIVE, e = ERRRORCHECK, a = ADAPTIVE /|\n"
+                        "      Mutex Type:                                                         r = RECURSIVE, e = ERRORCHECK, a = ADAPTIVE /|\n"
                         "  Mutex Protocol:                                                                             i = INHERIT, p = PROTECT /\n"
-=======
-                        "                                                                           /|||||\n"
-                        "          Object:                                     M = Mutex, W = RWLock /||||\n"
-                        "           State:                                 x = dead, ! = inconsistent /|||\n"
-                        "             Use:                                 R = used in realtime thread /||\n"
-                        "      Mutex Type:                  r = RECURSIVE, e = ERRORCHECK, a = ADAPTIVE /|\n"
-                        "  Mutex Protocol:                                      i = INHERIT, p = PROTECT /\n"
->>>>>>> c3a04ee5
                         "     RWLock Kind: r = PREFER_READER, w = PREFER_WRITER, W = PREFER_WRITER_NONREC \n");
 
                 if (!track_rt)
